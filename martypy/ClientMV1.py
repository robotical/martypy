--- conflicted
+++ resolved
@@ -560,7 +560,9 @@
     def send_ric_rest_cmd_sync(self, ricRestCmd: str) -> Dict:
         raise MartyCommandException(ClientGeneric.NOT_IMPLEMENTED)
 
-<<<<<<< HEAD
+    def is_conn_ready(self) -> bool:
+        raise MartyCommandException(ClientGeneric.NOT_IMPLEMENTED)
+
     def disco_off(self, add_on: str = 'all') -> bool :
         raise MartyCommandException(ClientGeneric.NOT_IMPLEMENTED)
 
@@ -571,9 +573,6 @@
         raise MartyCommandException(ClientGeneric.NOT_IMPLEMENTED)
 
     def disco_group_operation(self, disco_operation: str, whoami_type_codes: set = {"00000087","00000088","00000089"}, operation_kwargs: dict = {}) -> bool:
-=======
-    def is_conn_ready(self) -> bool:
->>>>>>> a563ebfa
         raise MartyCommandException(ClientGeneric.NOT_IMPLEMENTED)
 
     # Encodes Command Type flag, LSB size, MSB size, Data
