--- conflicted
+++ resolved
@@ -6,8 +6,4 @@
 from .RICCommsWiFi import RICCommsWiFi
 from .Exceptions import *
 
-<<<<<<< HEAD
-__version__ = '3.1.1'
-=======
-__version__ = '3.2.0'
->>>>>>> a563ebfa
+__version__ = '3.2.1'