import logging
import os
import time
import re
from typing import Callable, Dict, List, Optional, Union, Tuple
from packaging import version

from .ClientGeneric import ClientGeneric
from .RICCommsSerial import RICCommsSerial
from .RICCommsWiFi import RICCommsWiFi
from .RICCommsTest import RICCommsTest
from .RICProtocols import DecodedMsg, RICProtocols
from .RICROSSerial import RICROSSerial
from .RICInterface import RICInterface
from .RICHWElems import RICHWElems
from .Exceptions import (MartyConnectException,
                         MartyCommandException)

logger = logging.getLogger(__name__)

class ClientMV2(ClientGeneric):
    '''
    Lower level connector to Marty V2
    '''
    def __init__(self,
                method: str,
                locator: str,
                serialBaud: int = None,
                port = 80,
                wsPath = "/ws",
                subscribeRateHz = 10.0,
                ricInterface: Optional[RICInterface] = None,
                *args, **kwargs):
        '''
        Initialise connection to remote Marty
        Args:
            client_type: 'wifi' (for WiFi), 'usb' (for usb serial), 'exp' (for expansion serial),
                'test' (output is available via get_test_output())
            locator: str, ipAddress, hostname, serial-port, name of test file etc
                    depending on method
            serialBaud: serial baud rate
            port: IP port for websockets
            wsPath: path to use for websocket connection
            subscribeRateHz: rate of fastest subscription to events
        Raises:
            MartyConnectException if the connection to the host failed
        '''
        # Call base constructor
        super().__init__(*args, **kwargs)

        # Initialise vars
        self.subscribeRateHz = subscribeRateHz
        self.lastRICSerialMsgTime = None
        self.lastSubscrReqMsgTime = None
        self.maxTimeBetweenPubs = 10
        self.minTimeBetweenSubReqs = 10
        self.max_blocking_wait_time = 120  # seconds
        self.ricHardware = RICHWElems()
        self.isClosing = False
        self.ricSystemInfo = {}
        self.ricHwElemsInfoByIDNo = {}
        self.ricHwElemsList = []
        self.loggingCallback = None
        self._initComplete = False
<<<<<<< HEAD
        self._minSysVersForSubscribeAPI = "1.0.0"
        self._interfaceMethod = method
=======
        self._numHwStatusRetries = 10
>>>>>>> 6202612f

        # Check if we are given a RICInterface
        if ricInterface is None:
            # Handle the method of connection
            if method == "usb" or method == "exp":
                ifType = "overascii" if method == "usb" else "plain"
                if serialBaud is None:
                    serialBaud = 2000000 if method == "usb" else 921600
                rifConfig = {
                    "serialPort": locator,
                    "serialBaud": serialBaud,
                    "ifType": ifType,
                }
                self.ricIF = RICInterface(RICCommsSerial())
            elif method == "test":
                rifConfig = {
                    "testFileName": locator
                }
                self.ricIF = RICInterface(RICCommsTest())
            else:
                rifConfig = {
                    "ipAddrOrHostname": locator,
                    "ipPort": port,
                    "wsPath": wsPath,
                    "ifType": "plain"
                }
                self.ricIF = RICInterface(RICCommsWiFi(self._onReconnect))
        else:
            rifConfig = {
                "ipAddrOrHostname": locator,
                "ifType": "plain"
            }
            self.ricIF = ricInterface

        # Open comms
        openOk = self.ricIF.open(rifConfig)
        if not openOk:
            raise MartyConnectException("Failed to open connection")

        # Callbacks
        self.ricIF.setDecodedMsgCB(self._rxDecodedMsg)
        self.ricIF.setTimerCB(self._msgTimerCallback)
        self.ricIF.setLogLineCB(self._logDebugMsg)

    def start(self):
        self._getRICVersion()
        self._updateHwElemsInfo()
        self._initComplete = True

    def close(self):
        if self.isClosing:
            return
        self.isClosing = True
        # Stop any publishing messages
        if self._systemVersionGtEq(self._minSysVersForSubscribeAPI):
            self.ricIF.sendRICRESTCmdFrame('{"cmdName":"subscription","action":"update",' + \
                '"pubRecs":[' + \
                    '{"name":"MultiStatus","rateHz":0},' + \
                    '{"name":"PowerStatus","rateHz":0},' + \
                    '{"name":"AddOnStatus","rateHz":0}' + \
                ']}')
            # Allow message to be sent
            time.sleep(0.5)
        # Close the RIC interface
        self.ricIF.close()

    def wait_if_required(self, expected_wait_ms: int, blocking_override: Union[bool, None]):
        if not self.is_blocking(blocking_override):
            return

        deadline = time.time() + expected_wait_ms/1000 + self.max_blocking_wait_time
        time.sleep(2.5 * 1/self.subscribeRateHz)  # Give Marty time to report it is moving

        # The is_moving flag may be cleared briefly between 2 queued trajectories
        # Robot status may not be available for a while after Marty is turned on / connected to
        while self.is_moving() or self.get_robot_status().get('workQCount', 1) > 0:
            time.sleep(0.2 * 1/self.subscribeRateHz)
            if time.time() > deadline:
                raise TimeoutError("Marty wouldn't stop moving. Are you also controlling it via another method?"
                                   f"{os.linesep}If you issued some very long-running non-blocking commands, "
                                   "try increasing `marty.client.max_blocking_wait_time` (the current value "
                                   f"is {self.max_blocking_wait_time} s)")

    def hello(self) -> bool:
        return self.ricIF.cmdRICRESTRslt("traj/getReady")

    def get_ready(self) -> bool:
        return self.ricIF.cmdRICRESTRslt("traj/getReady")

    def stand_straight(self, move_time: int = 2000) -> bool:
        return self.ricIF.cmdRICRESTRslt(f"traj/standStraight?moveTime={move_time}")

    def discover(self) -> List[str]:
        return []

    def stop(self, stop_type: str, stopCode: int) -> bool:
        robotRestCmd = "stop"
        trajCmd = ""
        if stopCode == 0: robotRestCmd = "stopAfterMove"
        elif stopCode == 2: robotRestCmd = "panic"
        elif stopCode == 3: trajCmd = "getReady"
        elif stopCode == 4 or stopCode == 5: robotRestCmd = "pause"
        isOk = self.ricIF.cmdRICRESTRslt("robot/" + robotRestCmd)
        if len(trajCmd) > 0:
            self.ricIF.cmdRICRESTRslt("traj/" + trajCmd)
        return isOk

    def resume(self) -> bool:
        return self.ricIF.cmdRICRESTRslt("robot/resume")

    def hold_position(self, hold_time: int) -> bool:
        return self.ricIF.cmdRICRESTRslt(f"traj/hold?moveTime={hold_time}")

    def move_joint(self, joint_id: int, position: int, move_time: int) -> bool:
        return self.ricIF.cmdRICRESTRslt(f"traj/joint?jointID={joint_id}&angle={position}&moveTime={move_time}")

    def get_joint_position(self, joint_id: Union[int, str]) -> float:
        return self.ricHardware.getServoPos(joint_id, self.ricHwElemsInfoByIDNo)

    def get_joint_current(self, joint_id: Union[int, str]) -> float:
        return self.ricHardware.getServoCurrent(joint_id, self.ricHwElemsInfoByIDNo)

    def get_joint_status(self, joint_id: Union[int, str]) -> int:
        return self.ricHardware.getServoFlags(joint_id, self.ricHwElemsInfoByIDNo)

    def lean(self, direction: str, amount: Optional[int], move_time: int) -> bool:
        if amount is None:
            amount = 29
        try:
            directionNum = ClientGeneric.SIDE_CODES[direction]
        except KeyError:
            self.preException(True)
            raise MartyCommandException("Direction must be one of {}, not '{}'"
                                        "".format(set(ClientGeneric.SIDE_CODES.keys()), direction))
        return self.ricIF.cmdRICRESTRslt(f"traj/lean?side={directionNum}&leanAngle={amount}&moveTime={move_time}")

    def walk(self, num_steps: int = 2, start_foot:str = 'auto', turn: int = 0,
                step_length:int = 25, move_time: int = 1500) -> bool:
        side_url_param = ''
        if start_foot != 'auto':
            try:
                sideNum = ClientGeneric.SIDE_CODES[start_foot]
            except KeyError:
                raise MartyCommandException("Direction must be one of {}, not '{}'"
                                            "".format(set(ClientGeneric.SIDE_CODES.keys()), start_foot))
            side_url_param = f'&side={sideNum}'
        return self.ricIF.cmdRICRESTRslt(f"traj/step/{num_steps}?stepLength={step_length}&turn={turn}"
                                         f"&moveTime={move_time}" + side_url_param)

    def eyes(self, joint_id: int, pose_or_angle: Union[str, int], move_time: int = 100) -> bool:
        if type(pose_or_angle) is str:
            try:
                eyesTrajectory = ClientGeneric.EYE_POSES[pose_or_angle]
            except KeyError:
                raise MartyCommandException("pose must be one of {}, not '{}'"
                                            "".format(set(ClientGeneric.EYE_POSES.keys()), pose_or_angle))
            return self.ricIF.cmdRICRESTRslt(f"traj/{eyesTrajectory}")
        return self.move_joint(joint_id, pose_or_angle, move_time)

    def kick(self, side: str = 'right', twist: int = 0, move_time: int = 2500) -> bool:
        if side != 'right' and side != 'left':
            raise MartyCommandException("side must be one of 'right' or 'left', not '{}'"
                                        "".format(side))
        return self.ricIF.cmdRICRESTRslt(f"traj/kick?side={ClientGeneric.SIDE_CODES[side]}&moveTime={move_time}&turn={twist}")

    def arms(self, left_angle: int, right_angle: int, move_time: int) -> bool:
        self.move_joint(6, left_angle, move_time)
        return self.move_joint(7, right_angle, move_time)

    def celebrate(self, move_time: int = 4000) -> bool:

        # TODO - add celebrate trajectory to Marty V2
        return self.ricIF.cmdRICRESTRslt(f"traj/wiggle?moveTime={move_time}")

    def circle_dance(self, side: str = 'right', move_time: int = 2500) -> bool:
        if side != 'right' and side != 'left':
            raise MartyCommandException("side must be one of 'right' or 'left', not '{}'"
                                        "".format(side))
        return self.ricIF.cmdRICRESTRslt(f"traj/circle?side={ClientGeneric.SIDE_CODES[side]}&moveTime={move_time}")

    def dance(self, side: str = 'right', move_time: int = 3000) -> bool:
        if side != 'right' and side != 'left':
            raise MartyCommandException("side must be one of 'right' or 'left', not '{}'"
                                        "".format(side))
        return self.ricIF.cmdRICRESTRslt(f"traj/dance?side={ClientGeneric.SIDE_CODES[side]}&moveTime={move_time}")

    def wiggle(self, move_time: int = 4000) -> bool:
        return self.ricIF.cmdRICRESTRslt(f"traj/wiggle?moveTime={move_time}")

    def sidestep(self, side: str, steps: int = 1, step_length: int = 35,
            move_time: int = 1000) -> bool:
        if side != 'right' and side != 'left':
            raise MartyCommandException("side must be one of 'right' or 'left', not '{}'"
                                        "".format(side))
        return self.ricIF.cmdRICRESTRslt(f"traj/sidestep/{steps}?side={ClientGeneric.SIDE_CODES[side]}"
                                         f"&stepLength={step_length}&moveTime={move_time}")

    def play_sound(self, name_or_freq_start: Union[str,float],
            freq_end: Optional[float] = None,
            duration: Optional[int] = None) -> bool:
        if not name_or_freq_start.lower().endswith(".raw"):
                name_or_freq_start += ".raw"
        return self.ricIF.cmdRICRESTRslt(f"filerun/{name_or_freq_start}")

    def pinmode_gpio(self, gpio: int, mode: str) -> bool:
        raise MartyCommandException(ClientGeneric.NOT_IMPLEMENTED)

    def write_gpio(self, gpio: int, value: int) -> bool:
        raise MartyCommandException(ClientGeneric.NOT_IMPLEMENTED)

    def digitalread_gpio(self, gpio: int) -> bool:
        raise MartyCommandException(ClientGeneric.NOT_IMPLEMENTED)

    def i2c_write(self, *byte_array: int) -> bool:
        raise MartyCommandException(ClientGeneric.NOT_IMPLEMENTED)

    def i2c_write_to_ric(self, address: int, byte_array: bytes) -> bool:
        raise MartyCommandException(ClientGeneric.NOT_IMPLEMENTED)

    def get_battery_voltage(self) -> float:
        raise MartyCommandException(ClientGeneric.NOT_IMPLEMENTED)

    def get_battery_remaining(self) -> float:
        powerStatus = self.ricHardware.getPowerStatus()
        return powerStatus.get("battRemainCapacityPercent", 0)

    def get_distance_sensor(self) -> int:
        for attached_add_on in self.get_add_ons_status().values():
            if type(attached_add_on) == dict and attached_add_on['whoAmITypeCode'] == '00000083':
                distance_bytes = attached_add_on['data'][1:3]
                distance = int.from_bytes(distance_bytes, 'big')
                return distance
        return 0

    def get_accelerometer(self, axis: Optional[str] = None, axisCode: int = 0) -> float:
        if axis is None:
            return self.ricHardware.getIMUAll()
        return self.ricHardware.getIMUAxisValue(axisCode)

    def enable_motors(self, enable: bool = True, clear_queue: bool = True) -> bool:
        return True

    def enable_safeties(self, enable: bool = True) -> bool:
        return True

    def fall_protection(self, enable: bool = True) -> bool:
        return True

    def motor_protection(self, enable: bool = True) -> bool:
        return True

    def battery_protection(self, enable: bool = True) -> bool:
        return True

    def buzz_prevention(self, enable: bool = True) -> bool:
        return True

    def lifelike_behaviour(self, enable: bool = True) -> bool:
        raise MartyCommandException(ClientGeneric.NOT_IMPLEMENTED)

    def set_parameter(self, *byte_array: int) -> bool:
        raise MartyCommandException(ClientGeneric.NOT_IMPLEMENTED)

    def save_calibration(self) -> bool:
        return self.ricIF.cmdRICRESTRslt(f"calibrate/set")

    def clear_calibration(self) -> bool:
        return self.ricIF.cmdRICRESTRslt(f"calibrate/setFlag/0")

    def is_calibrated(self) -> bool:
        result = self.ricIF.cmdRICRESTURLSync("calibrate")
        if result.get("rslt", "") == "ok":
            return result.get("calDone", 0) != 0
        return False

    def ros_command(self, *byte_array: int) -> bool:
        raise MartyCommandException(ClientGeneric.NOT_IMPLEMENTED)

    def keyframe (self, time: float, num_of_msgs: int, msgs) -> List[bytes]:
        raise MartyCommandException(ClientGeneric.NOT_IMPLEMENTED)

    def get_chatter(self) -> bytes:
        raise MartyCommandException(ClientGeneric.NOT_IMPLEMENTED)

    def get_firmware_version(self) -> bool:
        raise MartyCommandException(ClientGeneric.NOT_IMPLEMENTED)

    def _mute_serial(self) -> bool:
        raise MartyCommandException(ClientGeneric.NOT_IMPLEMENTED)

    def ros_serial_formatter(self, topicID: int, send: bool = False, *message: int) -> List[int]:
        raise MartyCommandException(ClientGeneric.NOT_IMPLEMENTED)

    def is_moving(self) -> bool:
        return self.ricHardware.getIsMoving()

    def is_paused(self) -> bool:
        return self.ricHardware.getIsPaused()

    def get_robot_status(self) -> Dict:
        return self.ricHardware.getRobotStatus()

    def get_joints(self) -> Dict:
        return self.ricHardware.getServos(self.ricHwElemsInfoByIDNo)

    def get_power_status(self) -> Dict:
        return self.ricHardware.getPowerStatus()

    def get_add_ons_status(self) -> Dict:
        return self.ricHardware.getAddOns(self.ricHwElemsInfoByIDNo)

    def get_add_on_status(self, add_on_name_or_id: Union[int, str]) -> Dict:
        return self.ricHardware.getAddOn(add_on_name_or_id, self.ricHwElemsInfoByIDNo)

    def add_on_query(self, add_on_name: str, data_to_write: bytes, num_bytes_to_read: int) -> Dict:
        return self.ricIF.addOnQueryRaw(add_on_name, data_to_write, num_bytes_to_read)

    def get_system_info(self) -> Dict:
        return self.ricSystemInfo

    def set_marty_name(self, name: str) -> bool:
        escapedName = name.replace('"', '').replace('\n','')
        return self.ricIF.cmdRICRESTRslt(f"friendlyname/{escapedName}")

    def get_marty_name(self) -> str:
        result = self.ricIF.cmdRICRESTURLSync("friendlyname")
        if result.get("rslt", "") == "ok":
            return result.get("friendlyName", "Marty")
        return "Marty"

    def is_marty_name_set(self) -> bool:
        result = self.ricIF.cmdRICRESTURLSync("friendlyname")
        if result.get("rslt", "") == "ok":
            return result.get("friendlyNameIsSet", 0) != 0
        return False

    def get_hw_elems_list(self) -> List:
        self._updateHwElemsInfo()
        return self.ricHwElemsList

    def send_ric_rest_cmd(self, ricRestCmd: str) -> None:
        self.ricIF.sendRICRESTURL(ricRestCmd)

    def send_ric_rest_cmd_sync(self, ricRestCmd: str) -> Dict:
        return self.ricIF.cmdRICRESTURLSync(ricRestCmd)

    def is_conn_ready(self) -> bool:
        if not self.ricIF.isOpen():
            return False
        return self._initComplete and (self.lastRICSerialMsgTime is not None)

    def _is_valid_disco_addon(self, add_on: str) -> bool:
        disco_type_codes = {"00000087","00000088","00000089"}
        for attached_add_on in self.get_add_ons_status().values():
            if type(attached_add_on) == dict and attached_add_on['name'] == add_on:
                if attached_add_on['whoAmITypeCode'] in disco_type_codes:
                    return True
                else:
                    raise MartyCommandException(f"The add on name: '{add_on}' is not a valid disco add on. "
                                                "Please check the add on name in the scratch app -> configure -> add ons")
        raise MartyCommandException(f"The add on name '{add_on}' is not a valid add on. Please check the add on "
                                    "name in the scratch app -> configure -> add ons")

    def disco_off(self, add_on: str) -> bool:
        if self._is_valid_disco_addon(add_on):
            response = self.add_on_query(add_on, bytes.fromhex('01'), 0)
            return response.get("rslt", "") == "ok"

    def disco_pattern(self, pattern: int, add_on: str) -> bool:
        if pattern == 1:
            pattern = '10'
        elif pattern == 2:
            pattern = '11'
        else:
            raise Exception("Pattern must be 1 or 2")
        if self._is_valid_disco_addon(add_on):
            response = self.add_on_query(add_on, bytes.fromhex(pattern), 0)
            return response.get("rslt", "") == "ok"

    def _region_to_bytes(self, region: Union[str, int]) -> bytes:
        if region == 'all':
            region = (2,)
        else:
            region = (4, region)
        return bytes(region)

    def _downscale_color(self, color: Union[tuple, bytes]):
        return bytes(c//25 for c in color)

    def _is_valid_color_hex(self, color_hex: str) -> bool:
        hex_pattern = re.compile("^([A-Fa-f0-9]{6})$")
        return bool(hex_pattern.match(color_hex))

    def _parse_color_hex(self, color_hex: str, region: Union[str, int]) -> bytes:
        input_color = color_hex
        color_hex = color_hex.lstrip('#')
        if self._is_valid_color_hex(color_hex):
            color_bytes = bytes.fromhex(color_hex)
        else:
            raise MartyCommandException(f"The string '{input_color}' is not a valid hex color code or default color")
        return color_bytes

    def disco_color(self, color: Union[str, Tuple[int, int, int]], add_on: str, region: Union[int, str]) -> bool:
        default_colors = {
            'white'  : 'FFFFFF',
            'red'    : 'FF0000',
            'blue'   : '0000FF',
            'yellow' : 'FFFF00',
            'green'  : '008000',
            'teal'   : '008080',
            'pink'   : 'eb1362',
            'purple' : '7800c8',
            'orange' : '961900'
        }
        if type(color) is str:
            color = default_colors.get(color.lower(), color)
            color = self._parse_color_hex(color, region)
        elif type(color) is tuple:
            if len(color) != 3:
                raise MartyCommandException(f'RGB tuple must be 3 numbers, instead of: {color}. Please enter a valid color.')
        else:
            raise MartyCommandException(f"Color must be of string or tuple form, not {type(color)}")
        color = self._downscale_color(color)
        region = self._region_to_bytes(region)
        command = region + color
        if self._is_valid_disco_addon(add_on):
            response = self.add_on_query(add_on, command, 0)
            return response.get("rslt", "") == "ok"

    def disco_group_operation(self, disco_operation: Callable, whoami_type_codes: set, operation_kwargs: dict) -> bool:
        '''
        Calls disco operations in groups for multiple add ons :two:
        Args:
            disco_operation: function for disco add on
            whoami_type_codes: the add ons that the function applies to
            operation_kwargs: additional arguments that need to be passed into the operation
        Returns:
            True if Marty accepted all requests
        '''
        result = True
        for attached_add_on in self.get_add_ons_status().values():
            if type(attached_add_on) == dict and attached_add_on['whoAmITypeCode'] in whoami_type_codes:
                addon_name = attached_add_on['name']
                result = result and disco_operation(add_on=addon_name, **operation_kwargs)
        return result

    def register_logging_callback(self, loggingCallback: Callable[[str],None]) -> None:
        self.loggingCallback = loggingCallback

    def get_interface_stats(self) -> Dict:
        ricIFStats = self.ricIF.getStats()
        publishInfo = self.ricHardware.getPublishStats()
        ricIFStats.update(publishInfo)
        return ricIFStats

    def preException(self, isFatal: bool) -> None:
        if isFatal:
            self.ricIF.close()
        logger.debug(f"Pre-exception isFatal {isFatal}")

    def _rxDecodedMsg(self, decodedMsg: DecodedMsg, interface: RICInterface):
        if decodedMsg.protocolID == RICProtocols.PROTOCOL_ROSSERIAL:
            # logger.debug(f"ROSSERIAL message received {len(decodedMsg.payload)}")
            self.lastRICSerialMsgTime = time.time()
            if decodedMsg.payload:
                RICROSSerial.decode(decodedMsg.payload, 0, self.ricHardware.updateWithROSSerialMsg)
        elif decodedMsg.protocolID == RICProtocols.PROTOCOL_RICREST:
            # logger.debug(f"RIC REST message received {decodedMsg.payload}")
            pass
        else:
            # logger.debug(f"RIC OTHER message received {decodedMsg.payload}")
            pass

    def _logDebugMsg(self, logMsg: str) -> None:
        if self.loggingCallback:
            self.loggingCallback(logMsg)

    def _msgTimerCallback(self) -> None:
        if self.isClosing:
            return
        self._subscribeToPubMessages(False)

    def _getRICVersion(self) -> bool:
        # Retries here to allow for baud-rate changes, etc
        for retries in range(self._numHwStatusRetries):
            # logger.debug(f"_getRICVersion attempt {retries+1}")
            self.ricSystemInfo = self.ricIF.cmdRICRESTURLSync("v")
            if self.ricSystemInfo.get("rslt", "") == "ok":
                break
        logger.debug(f"_getRICVersion rslt {self.ricSystemInfo.get('rslt', '')}")
        return self.ricSystemInfo.get("rslt", "") == "ok"

    def _updateHwElemsInfo(self):
        hwElemsInfo = self.ricIF.cmdRICRESTURLSync("hwstatus")
        if hwElemsInfo.get("rslt", "") == "ok":
            self.ricHwElemsList = hwElemsInfo.get("hw", [])
            self.ricHwElemsInfoByIDNo = {}
            for el in self.ricHwElemsList:
                if "IDNo" in el:
                    self.ricHwElemsInfoByIDNo[el["IDNo"]] = el

    def get_test_output(self) -> dict:
        return self.ricIF.getTestOutput()

    def _systemVersionGtEq(self, compareToVersion):
        if self.ricSystemInfo is None:
            return False
        versInfo = self.ricSystemInfo.get("SystemVersion","0.0.0")
        return version.parse(versInfo) >= version.parse(compareToVersion)

    def _subscribeToPubMessages(self, forceResubscribe: bool):
        versOk = self._systemVersionGtEq(self._minSysVersForSubscribeAPI)
        timeForSubscr = self.lastRICSerialMsgTime is None or time.time() > self.lastRICSerialMsgTime + self.maxTimeBetweenPubs
        resubscrReqd = self.lastSubscrReqMsgTime is None or time.time() > self.lastSubscrReqMsgTime + self.minTimeBetweenSubReqs
        if versOk and self._initComplete and self.subscribeRateHz != 0 and (forceResubscribe or (timeForSubscr and resubscrReqd)):
            # Subscribe for publication messages
            logger.debug(f"Subscribe to published messages")
            self.ricIF.sendRICRESTCmdFrame('{"cmdName":"subscription","action":"update",' + \
                            '"pubRecs":[' + \
                                '{' + f'"name":"MultiStatus","rateHz":{self.subscribeRateHz},' + '}' + \
                                '{"name":"PowerStatus","rateHz":1.0},' + \
                                '{' + f'"name":"AddOnStatus","rateHz":{self.subscribeRateHz}' + '}' + \
                            ']}')
            self.lastSubscrReqMsgTime = time.time()

    def _onReconnect(self):
        self._subscribeToPubMessages(True)<|MERGE_RESOLUTION|>--- conflicted
+++ resolved
@@ -62,12 +62,9 @@
         self.ricHwElemsList = []
         self.loggingCallback = None
         self._initComplete = False
-<<<<<<< HEAD
         self._minSysVersForSubscribeAPI = "1.0.0"
         self._interfaceMethod = method
-=======
         self._numHwStatusRetries = 10
->>>>>>> 6202612f
 
         # Check if we are given a RICInterface
         if ricInterface is None:
