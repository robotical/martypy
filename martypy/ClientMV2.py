import logging
import os
import time
<<<<<<< HEAD
from typing import Callable, Dict, List, Optional, Union
from packaging import version
=======
import re
from typing import Callable, Dict, List, Optional, Union, Tuple
>>>>>>> afc1f89d

from .ClientGeneric import ClientGeneric
from .RICCommsSerial import RICCommsSerial
from .RICCommsWiFi import RICCommsWiFi
from .RICCommsTest import RICCommsTest
from .RICProtocols import DecodedMsg, RICProtocols
from .RICROSSerial import RICROSSerial
from .RICInterface import RICInterface
from .RICHWElems import RICHWElems
from .Exceptions import (MartyConnectException,
                         MartyCommandException)

logger = logging.getLogger(__name__)

class ClientMV2(ClientGeneric):
    '''
    Lower level connector to Marty V2
    '''
    def __init__(self,
                method: str,
                locator: str,
                serialBaud: int = None,
                port = 80,
                wsPath = "/ws",
                subscribeRateHz = 10.0,
                ricInterface: Optional[RICInterface] = None,
                *args, **kwargs):
        '''
        Initialise connection to remote Marty
        Args:
            client_type: 'wifi' (for WiFi), 'usb' (for usb serial), 'exp' (for expansion serial),
                'test' (output is available via get_test_output())
            locator: str, ipAddress, hostname, serial-port, name of test file etc
                    depending on method
            serialBaud: serial baud rate
            port: IP port for websockets
            wsPath: path to use for websocket connection
            subscribeRateHz: rate of fastest subscription to events
        Raises:
            MartyConnectException if the connection to the host failed
        '''
        # Call base constructor
        super().__init__(*args, **kwargs)

        # Initialise vars
        self.subscribeRateHz = subscribeRateHz
        self.lastSubscribedMsgTime = None
        self.maxTimeBetweenPubs = 10
        self.max_blocking_wait_time = 120  # seconds
        self.ricHardware = RICHWElems()
        self.isClosing = False
        self.ricSystemInfo = {}
        self.ricHwElemsInfoByIDNo = {}
        self.ricHwElemsList = []
        self.loggingCallback = None
        self._initComplete = False
        self._minSysVersForSubscribeAPI = "1.0.0"
        self._interfaceMethod = method

        # Check if we are given a RICInterface
        if ricInterface is None:
            # Handle the method of connection
            if method == "usb" or method == "exp":
                ifType = "overascii" if method == "usb" else "plain"
                if serialBaud is None:
                    serialBaud = 115200 if method == "usb" else 921600
                rifConfig = {
                    "serialPort": locator,
                    "serialBaud": serialBaud,
                    "ifType": ifType,
                }
                self.ricIF = RICInterface(RICCommsSerial())
            elif method == "test":
                rifConfig = {
                    "testFileName": locator
                }
                self.ricIF = RICInterface(RICCommsTest())
            else:
                rifConfig = {
                    "ipAddrOrHostname": locator,
                    "ipPort": port,
                    "wsPath": wsPath,
                    "ifType": "plain"
                }
                self.ricIF = RICInterface(RICCommsWiFi())
        else:
            rifConfig = {
                "ipAddrOrHostname": locator,
                "ifType": "plain"
            }
            self.ricIF = ricInterface

        # Open comms
        try:
            openOk = self.ricIF.open(rifConfig)
            if not openOk:
                raise MartyConnectException("Failed to open connection")
        except Exception as excp:
            raise MartyConnectException(str(excp))

        # Callbacks
        self.ricIF.setDecodedMsgCB(self._rxDecodedMsg)
        self.ricIF.setTimerCB(self._msgTimerCallback)
        self.ricIF.setLogLineCB(self._logDebugMsg)

    def start(self):
        self.ricSystemInfo = self.ricIF.cmdRICRESTURLSync("v")
        self._updateHwElemsInfo()
        self._initComplete = True

    def close(self):
        if self.isClosing:
            return
        self.isClosing = True
        # Stop any publishing messages
        if self._systemVersionGtEq(self._minSysVersForSubscribeAPI):
            self.ricIF.sendRICRESTCmdFrame('{"cmdName":"subscription","action":"update",' + \
                '"pubRecs":[' + \
                    '{"name":"MultiStatus","rateHz":0},' + \
                    '{"name":"PowerStatus","rateHz":0},' + \
                    '{"name":"AddOnStatus","rateHz":0}' + \
                ']}')
            # Allow message to be sent
            time.sleep(0.5)
        # Close the RIC interface
        self.ricIF.close()

    def wait_if_required(self, expected_wait_ms: int, blocking_override: Union[bool, None]):
        if not self.is_blocking(blocking_override):
            return

        deadline = time.time() + expected_wait_ms/1000 + self.max_blocking_wait_time
        time.sleep(2.5 * 1/self.subscribeRateHz)  # Give Marty time to report it is moving

        # The is_moving flag may be cleared briefly between 2 queued trajectories
        # Robot status may not be available for a while after Marty is turned on / connected to
        while self.is_moving() or self.get_robot_status().get('workQCount', 1) > 0:
            time.sleep(0.2 * 1/self.subscribeRateHz)
            if time.time() > deadline:
                raise TimeoutError("Marty wouldn't stop moving. Are you also controlling it via another method?"
                                   f"{os.linesep}If you issued some very long-running non-blocking commands, "
                                   "try increasing `marty.client.max_blocking_wait_time` (the current value "
                                   f"is {self.max_blocking_wait_time} s)")

    def hello(self) -> bool:
        return self.ricIF.cmdRICRESTRslt("traj/getReady")

    def get_ready(self) -> bool:
        return self.ricIF.cmdRICRESTRslt("traj/getReady")

    def stand_straight(self, move_time: int = 2000) -> bool:
        return self.ricIF.cmdRICRESTRslt(f"traj/standStraight?moveTime={move_time}")

    def discover(self) -> List[str]:
        return []

    def stop(self, stop_type: str, stopCode: int) -> bool:
        robotRestCmd = "stop"
        trajCmd = ""
        if stopCode == 0: robotRestCmd = "stopAfterMove"
        elif stopCode == 2: robotRestCmd = "panic"
        elif stopCode == 3: trajCmd = "getReady"
        elif stopCode == 4 or stopCode == 5: robotRestCmd = "pause"
        isOk = self.ricIF.cmdRICRESTRslt("robot/" + robotRestCmd)
        if len(trajCmd) > 0:
            self.ricIF.cmdRICRESTRslt("traj/" + trajCmd)
        return isOk

    def resume(self) -> bool:
        return self.ricIF.cmdRICRESTRslt("robot/resume")

    def hold_position(self, hold_time: int) -> bool:
        return self.ricIF.cmdRICRESTRslt(f"traj/hold?moveTime={hold_time}")

    def move_joint(self, joint_id: int, position: int, move_time: int) -> bool:
        return self.ricIF.cmdRICRESTRslt(f"traj/joint?jointID={joint_id}&angle={position}&moveTime={move_time}")

    def get_joint_position(self, joint_id: Union[int, str]) -> float:
        return self.ricHardware.getServoPos(joint_id, self.ricHwElemsInfoByIDNo)

    def get_joint_current(self, joint_id: Union[int, str]) -> float:
        return self.ricHardware.getServoCurrent(joint_id, self.ricHwElemsInfoByIDNo)

    def get_joint_status(self, joint_id: Union[int, str]) -> int:
        return self.ricHardware.getServoFlags(joint_id, self.ricHwElemsInfoByIDNo)

    def lean(self, direction: str, amount: Optional[int], move_time: int) -> bool:
        if amount is None:
            amount = 29
        try:
            directionNum = ClientGeneric.SIDE_CODES[direction]
        except KeyError:
            self.preException(True)
            raise MartyCommandException("Direction must be one of {}, not '{}'"
                                        "".format(set(ClientGeneric.SIDE_CODES.keys()), direction))
        return self.ricIF.cmdRICRESTRslt(f"traj/lean?side={directionNum}&leanAngle={amount}&moveTime={move_time}")

    def walk(self, num_steps: int = 2, start_foot:str = 'auto', turn: int = 0,
                step_length:int = 25, move_time: int = 1500) -> bool:
        side_url_param = ''
        if start_foot != 'auto':
            try:
                sideNum = ClientGeneric.SIDE_CODES[start_foot]
            except KeyError:
                raise MartyCommandException("Direction must be one of {}, not '{}'"
                                            "".format(set(ClientGeneric.SIDE_CODES.keys()), start_foot))
            side_url_param = f'&side={sideNum}'
        return self.ricIF.cmdRICRESTRslt(f"traj/step/{num_steps}?stepLength={step_length}&turn={turn}"
                                         f"&moveTime={move_time}" + side_url_param)

    def eyes(self, joint_id: int, pose_or_angle: Union[str, int], move_time: int = 100) -> bool:
        if type(pose_or_angle) is str:
            try:
                eyesTrajectory = ClientGeneric.EYE_POSES[pose_or_angle]
            except KeyError:
                raise MartyCommandException("pose must be one of {}, not '{}'"
                                            "".format(set(ClientGeneric.EYE_POSES.keys()), pose_or_angle))
            return self.ricIF.cmdRICRESTRslt(f"traj/{eyesTrajectory}")
        return self.move_joint(joint_id, pose_or_angle, move_time)

    def kick(self, side: str = 'right', twist: int = 0, move_time: int = 2500) -> bool:
        if side != 'right' and side != 'left':
            raise MartyCommandException("side must be one of 'right' or 'left', not '{}'"
                                        "".format(side))
        return self.ricIF.cmdRICRESTRslt(f"traj/kick?side={ClientGeneric.SIDE_CODES[side]}&moveTime={move_time}&turn={twist}")

    def arms(self, left_angle: int, right_angle: int, move_time: int) -> bool:
        self.move_joint(6, left_angle, move_time)
        return self.move_joint(7, right_angle, move_time)

    def celebrate(self, move_time: int = 4000) -> bool:

        # TODO - add celebrate trajectory to Marty V2
        return self.ricIF.cmdRICRESTRslt(f"traj/wiggle?moveTime={move_time}")

    def circle_dance(self, side: str = 'right', move_time: int = 2500) -> bool:
        if side != 'right' and side != 'left':
            raise MartyCommandException("side must be one of 'right' or 'left', not '{}'"
                                        "".format(side))
        return self.ricIF.cmdRICRESTRslt(f"traj/circle?side={ClientGeneric.SIDE_CODES[side]}&moveTime={move_time}")

    def dance(self, side: str = 'right', move_time: int = 3000) -> bool:
        if side != 'right' and side != 'left':
            raise MartyCommandException("side must be one of 'right' or 'left', not '{}'"
                                        "".format(side))
        return self.ricIF.cmdRICRESTRslt(f"traj/dance?side={ClientGeneric.SIDE_CODES[side]}&moveTime={move_time}")

    def wiggle(self, move_time: int = 4000) -> bool:
        return self.ricIF.cmdRICRESTRslt(f"traj/wiggle?moveTime={move_time}")

    def sidestep(self, side: str, steps: int = 1, step_length: int = 35,
            move_time: int = 1000) -> bool:
        if side != 'right' and side != 'left':
            raise MartyCommandException("side must be one of 'right' or 'left', not '{}'"
                                        "".format(side))
        return self.ricIF.cmdRICRESTRslt(f"traj/sidestep/{steps}?side={ClientGeneric.SIDE_CODES[side]}"
                                         f"&stepLength={step_length}&moveTime={move_time}")

    def play_sound(self, name_or_freq_start: Union[str,float],
            freq_end: Optional[float] = None,
            duration: Optional[int] = None) -> bool:
        if not name_or_freq_start.lower().endswith(".raw"):
                name_or_freq_start += ".raw"
        return self.ricIF.cmdRICRESTRslt(f"filerun/{name_or_freq_start}")

    def pinmode_gpio(self, gpio: int, mode: str) -> bool:
        raise MartyCommandException(ClientGeneric.NOT_IMPLEMENTED)

    def write_gpio(self, gpio: int, value: int) -> bool:
        raise MartyCommandException(ClientGeneric.NOT_IMPLEMENTED)

    def digitalread_gpio(self, gpio: int) -> bool:
        raise MartyCommandException(ClientGeneric.NOT_IMPLEMENTED)

    def i2c_write(self, *byte_array: int) -> bool:
        raise MartyCommandException(ClientGeneric.NOT_IMPLEMENTED)

    def i2c_write_to_ric(self, address: int, byte_array: bytes) -> bool:
        raise MartyCommandException(ClientGeneric.NOT_IMPLEMENTED)

    def get_battery_voltage(self) -> float:
        raise MartyCommandException(ClientGeneric.NOT_IMPLEMENTED)

    def get_battery_remaining(self) -> float:
        powerStatus = self.ricHardware.getPowerStatus()
        return powerStatus.get("battRemainCapacityPercent", 0)

    def get_distance_sensor(self) -> int:
        for attached_add_on in self.get_add_ons_status().values():
            if type(attached_add_on) == dict and attached_add_on['whoAmITypeCode'] == '00000083':
                distance_bytes = attached_add_on['data'][1:3]
                distance = int.from_bytes(distance_bytes, 'big')
                return distance
        return 0

    def get_accelerometer(self, axis: Optional[str] = None, axisCode: int = 0) -> float:
        if axis is None:
            return self.ricHardware.getIMUAll()
        return self.ricHardware.getIMUAxisValue(axisCode)

    def enable_motors(self, enable: bool = True, clear_queue: bool = True) -> bool:
        return True

    def enable_safeties(self, enable: bool = True) -> bool:
        return True

    def fall_protection(self, enable: bool = True) -> bool:
        return True

    def motor_protection(self, enable: bool = True) -> bool:
        return True

    def battery_protection(self, enable: bool = True) -> bool:
        return True

    def buzz_prevention(self, enable: bool = True) -> bool:
        return True

    def lifelike_behaviour(self, enable: bool = True) -> bool:
        raise MartyCommandException(ClientGeneric.NOT_IMPLEMENTED)

    def set_parameter(self, *byte_array: int) -> bool:
        raise MartyCommandException(ClientGeneric.NOT_IMPLEMENTED)

    def save_calibration(self) -> bool:
        return self.ricIF.cmdRICRESTRslt(f"calibrate/set")

    def clear_calibration(self) -> bool:
        return self.ricIF.cmdRICRESTRslt(f"calibrate/setFlag/0")

    def is_calibrated(self) -> bool:
        result = self.ricIF.cmdRICRESTURLSync("calibrate")
        if result.get("rslt", "") == "ok":
            return result.get("calDone", 0) != 0
        return False

    def ros_command(self, *byte_array: int) -> bool:
        raise MartyCommandException(ClientGeneric.NOT_IMPLEMENTED)

    def keyframe (self, time: float, num_of_msgs: int, msgs) -> List[bytes]:
        raise MartyCommandException(ClientGeneric.NOT_IMPLEMENTED)

    def get_chatter(self) -> bytes:
        raise MartyCommandException(ClientGeneric.NOT_IMPLEMENTED)

    def get_firmware_version(self) -> bool:
        raise MartyCommandException(ClientGeneric.NOT_IMPLEMENTED)

    def _mute_serial(self) -> bool:
        raise MartyCommandException(ClientGeneric.NOT_IMPLEMENTED)

    def ros_serial_formatter(self, topicID: int, send: bool = False, *message: int) -> List[int]:
        raise MartyCommandException(ClientGeneric.NOT_IMPLEMENTED)

    def is_moving(self) -> bool:
        return self.ricHardware.getIsMoving()

    def is_paused(self) -> bool:
        return self.ricHardware.getIsPaused()

    def get_robot_status(self) -> Dict:
        return self.ricHardware.getRobotStatus()

    def get_joints(self) -> Dict:
        return self.ricHardware.getServos(self.ricHwElemsInfoByIDNo)

    def get_power_status(self) -> Dict:
        return self.ricHardware.getPowerStatus()

    def get_add_ons_status(self) -> Dict:
        return self.ricHardware.getAddOns(self.ricHwElemsInfoByIDNo)

    def get_add_on_status(self, add_on_name_or_id: Union[int, str]) -> Dict:
        return self.ricHardware.getAddOn(add_on_name_or_id, self.ricHwElemsInfoByIDNo)

    def add_on_query(self, add_on_name: str, data_to_write: bytes, num_bytes_to_read: int) -> Dict:
        return self.ricIF.addOnQueryRaw(add_on_name, data_to_write, num_bytes_to_read)

    def get_system_info(self) -> Dict:
        return self.ricSystemInfo

    def set_marty_name(self, name: str) -> bool:
        escapedName = name.replace('"', '').replace('\n','')
        return self.ricIF.cmdRICRESTRslt(f"friendlyname/{escapedName}")

    def get_marty_name(self) -> str:
        result = self.ricIF.cmdRICRESTURLSync("friendlyname")
        if result.get("rslt", "") == "ok":
            return result.get("friendlyName", "Marty")
        return "Marty"

    def is_marty_name_set(self) -> bool:
        result = self.ricIF.cmdRICRESTURLSync("friendlyname")
        if result.get("rslt", "") == "ok":
            return result.get("friendlyNameIsSet", 0) != 0
        return False

    def get_hw_elems_list(self) -> List:
        self._updateHwElemsInfo()
        return self.ricHwElemsList

    def send_ric_rest_cmd(self, ricRestCmd: str) -> None:
        self.ricIF.sendRICRESTURL(ricRestCmd)

    def send_ric_rest_cmd_sync(self, ricRestCmd: str) -> Dict:
        return self.ricIF.cmdRICRESTURLSync(ricRestCmd)

    def is_conn_ready(self) -> bool:
        if not self.ricIF.isOpen():
            return False
        return self._initComplete and (self.lastSubscribedMsgTime is not None)

    def _is_valid_disco_addon(self, add_on: str) -> bool:
        disco_type_codes = {"00000087","00000088","00000089"}
        for attached_add_on in self.get_add_ons_status().values():
            if type(attached_add_on) == dict and attached_add_on['name'] == add_on:
                if attached_add_on['whoAmITypeCode'] in disco_type_codes:
                    return True
                else:
                    raise MartyCommandException(f"The add on name: '{add_on}' is not a valid disco add on. "
                                                "Please check the add on name in the scratch app -> configure -> add ons")
        raise MartyCommandException(f"The add on name '{add_on}' is not a valid add on. Please check the add on "
                                    "name in the scratch app -> configure -> add ons")

    def disco_off(self, add_on: str) -> bool:
        if self._is_valid_disco_addon(add_on):
            response = self.add_on_query(add_on, bytes.fromhex('01'), 0)
            return response.get("rslt", "") == "ok"

    def disco_pattern(self, pattern: int, add_on: str) -> bool:
        if pattern == 1:
            pattern = '10'
        elif pattern == 2:
            pattern = '11'
        else:
            raise Exception("Pattern must be 1 or 2")
        if self._is_valid_disco_addon(add_on):
            response = self.add_on_query(add_on, bytes.fromhex(pattern), 0)
            return response.get("rslt", "") == "ok"

    def _region_to_bytes(self, region: Union[str, int]) -> bytes:
        if region == 'all':
            region = (2,)
        else:
            region = (4, region)
        return bytes(region)

    def _downscale_color(self, color: Union[tuple, bytes]):
        return bytes(c//25 for c in color)

    def _is_valid_color_hex(self, color_hex: str) -> bool:
        hex_pattern = re.compile("^([A-Fa-f0-9]{6})$")
        return bool(hex_pattern.match(color_hex))

    def _parse_color_hex(self, color_hex: str, region: Union[str, int]) -> bytes:
        input_color = color_hex
        color_hex = color_hex.lstrip('#')
        if self._is_valid_color_hex(color_hex):
            color_bytes = bytes.fromhex(color_hex)
        else:
            raise MartyCommandException(f"The string '{input_color}' is not a valid hex color code or default color")
        return color_bytes

    def disco_color(self, color: Union[str, Tuple[int, int, int]], add_on: str, region: Union[int, str]) -> bool:
        default_colors = {
            'white'  : 'FFFFFF',
            'red'    : 'FF0000',
            'blue'   : '0000FF',
            'yellow' : 'FFFF00',
            'green'  : '008000',
            'teal'   : '008080',
            'pink'   : 'eb1362',
            'purple' : '7800c8',
            'orange' : '961900'
        }
        if type(color) is str:
            color = default_colors.get(color.lower(), color)
            color = self._parse_color_hex(color, region)
        elif type(color) is tuple:
            if len(color) != 3:
                raise MartyCommandException(f'RGB tuple must be 3 numbers, instead of: {color}. Please enter a valid color.')
        else:
            raise MartyCommandException(f"Color must be of string or tuple form, not {type(color)}")
        color = self._downscale_color(color)
        region = self._region_to_bytes(region)
        command = region + color
        if self._is_valid_disco_addon(add_on):
            response = self.add_on_query(add_on, command, 0)
            return response.get("rslt", "") == "ok"

    def disco_group_operation(self, disco_operation: Callable, whoami_type_codes: set, operation_kwargs: dict) -> bool:
        '''
        Calls disco operations in groups for multiple add ons :two:
        Args:
            disco_operation: function for disco add on
            whoami_type_codes: the add ons that the function applies to
            operation_kwargs: additional arguments that need to be passed into the operation
        Returns:
            True if Marty accepted all requests
        '''
        result = True
        for attached_add_on in self.get_add_ons_status().values():
            if type(attached_add_on) == dict and attached_add_on['whoAmITypeCode'] in whoami_type_codes:
                addon_name = attached_add_on['name']
                result = result and disco_operation(add_on=addon_name, **operation_kwargs)
        return result

    def register_logging_callback(self, loggingCallback: Callable[[str],None]) -> None:
        self.loggingCallback = loggingCallback

    def get_interface_stats(self) -> Dict:
        ricIFStats = self.ricIF.getStats()
        publishInfo = self.ricHardware.getPublishStats()
        ricIFStats.update(publishInfo)
        return ricIFStats

    def preException(self, isFatal: bool) -> None:
        if isFatal:
            self.ricIF.close()
        logger.debug(f"Pre-exception isFatal {isFatal}")

    def _rxDecodedMsg(self, decodedMsg: DecodedMsg, interface: RICInterface):
        if decodedMsg.protocolID == RICProtocols.PROTOCOL_ROSSERIAL:
            # logger.debug(f"ROSSERIAL message received {len(decodedMsg.payload)}")
            self.lastSubscribedMsgTime = time.time()
            if decodedMsg.payload:
                RICROSSerial.decode(decodedMsg.payload, 0, self.ricHardware.updateWithROSSerialMsg)
        elif decodedMsg.protocolID == RICProtocols.PROTOCOL_RICREST:
            # logger.debug(f"RIC REST message received {decodedMsg.payload}")
            pass
        else:
            # logger.debug(f"RIC OTHER message received {decodedMsg.payload}")
            pass

    def _logDebugMsg(self, logMsg: str) -> None:
        if self.loggingCallback:
            self.loggingCallback(logMsg)

    def _msgTimerCallback(self) -> None:
        if self.isClosing:
            return
        if self._systemVersionGtEq(self._minSysVersForSubscribeAPI) and \
                 self._initComplete and \
                 self.subscribeRateHz != 0 and \
                 (self.lastSubscribedMsgTime is None or \
                    time.time() > self.lastSubscribedMsgTime + self.maxTimeBetweenPubs):
            # Subscribe for publication messages
            self.ricIF.sendRICRESTCmdFrame('{"cmdName":"subscription","action":"update",' + \
                            '"pubRecs":[' + \
                                '{' + f'"name":"MultiStatus","rateHz":{self.subscribeRateHz},' + '}' + \
                                '{"name":"PowerStatus","rateHz":1.0},' + \
                                '{' + f'"name":"AddOnStatus","rateHz":{self.subscribeRateHz}' + '}' + \
                            ']}')
        # Set subscribed message time here even if not subscribed as older firmware auto-subscribes
        self.lastSubscribedMsgTime = time.time()

    def _updateHwElemsInfo(self):
        hwElemsInfo = self.ricIF.cmdRICRESTURLSync("hwstatus")
        if hwElemsInfo.get("rslt", "") == "ok":
            self.ricHwElemsList = hwElemsInfo.get("hw", [])
            self.ricHwElemsInfoByIDNo = {}
            for el in self.ricHwElemsList:
                if "IDNo" in el:
                    self.ricHwElemsInfoByIDNo[el["IDNo"]] = el

    def get_test_output(self) -> dict:
        return self.ricIF.getTestOutput()

    def _systemVersionGtEq(self, compareToVersion):
        if self.ricSystemInfo is None:
            return False
        versInfo = self.ricSystemInfo.get("SystemVersion","0.0.0")
        return version.parse(versInfo) >= version.parse(compareToVersion)<|MERGE_RESOLUTION|>--- conflicted
+++ resolved
@@ -1,13 +1,8 @@
 import logging
 import os
 import time
-<<<<<<< HEAD
-from typing import Callable, Dict, List, Optional, Union
-from packaging import version
-=======
 import re
 from typing import Callable, Dict, List, Optional, Union, Tuple
->>>>>>> afc1f89d
 
 from .ClientGeneric import ClientGeneric
 from .RICCommsSerial import RICCommsSerial
