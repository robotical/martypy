import logging
import os
import time
import re
from typing import Callable, Dict, List, Optional, Union, Tuple
from packaging import version

from .ClientGeneric import ClientGeneric
from .RICCommsSerial import RICCommsSerial
from .RICCommsWiFi import RICCommsWiFi
from .RICCommsTest import RICCommsTest
from .RICProtocols import DecodedMsg, RICProtocols
from .RICROSSerial import RICROSSerial
from .RICInterface import RICInterface
from .RICHWElems import RICHWElems
from .Exceptions import (MartyConnectException,
                         MartyCommandException)

logger = logging.getLogger(__name__)

class ClientMV2(ClientGeneric):
    '''
    Lower level connector to Marty V2
    '''
    def __init__(self,
                method: str,
                locator: str,
                serialBaud: int = None,
                port = 80,
                wsPath = "/ws",
                subscribeRateHz = 10.0,
                ricInterface: Optional[RICInterface] = None,
                *args, **kwargs):
        '''
        Initialise connection to remote Marty
        Args:
            client_type: 'wifi' (for WiFi), 'usb' (for usb serial), 'exp' (for expansion serial),
                'test' (output is available via get_test_output())
            locator: str, ipAddress, hostname, serial-port, name of test file etc
                    depending on method
            serialBaud: serial baud rate
            port: IP port for websockets
            wsPath: path to use for websocket connection
            subscribeRateHz: rate of fastest subscription to events
        Raises:
            MartyConnectException if the connection to the host failed
        '''
        # Call base constructor
        super().__init__(*args, **kwargs)

        # Initialise vars
        self.subscribeRateHz = subscribeRateHz
        self.lastRICSerialMsgTime = None
        self.lastSubscrReqMsgTime = None
        self.maxTimeBetweenPubs = 10
        self.minTimeBetweenSubReqs = 10
        self.max_blocking_wait_time = 120  # seconds
        self.ricHardware = RICHWElems()
        self.isClosing = False
        self.ricSystemInfo = {}
        self.ricHwElemsInfoByIDNo = {}
        self.ricHwElemsList = []
        self.loggingCallback = None
        self.publishedMsgCallback = None
        self.reportMsgCallback = None
        self._initComplete = False
        self._minSysVersForSubscribeAPI = "1.0.0"
        self._interfaceMethod = method
        self._numHwStatusRetries = 10

        # Check if we are given a RICInterface
        if ricInterface is None:
            # Handle the method of connection
            if method == "usb" or method == "exp":
                ifType = "overascii" if method == "usb" else "plain"
                if serialBaud is None:
                    serialBaud = 2000000 if method == "usb" else 921600
                rifConfig = {
                    "serialPort": locator,
                    "serialBaud": serialBaud,
                    "ifType": ifType,
                }
                self.ricIF = RICInterface(RICCommsSerial())
            elif method == "test":
                rifConfig = {
                    "testFileName": locator
                }
                self.ricIF = RICInterface(RICCommsTest())
            else:
                rifConfig = {
                    "ipAddrOrHostname": locator,
                    "ipPort": port,
                    "wsPath": wsPath,
                    "ifType": "plain"
                }
                self.ricIF = RICInterface(RICCommsWiFi(self._onReconnect))
        else:
            rifConfig = {
                "ipAddrOrHostname": locator,
                "ifType": "plain"
            }
            self.ricIF = ricInterface

        # Open comms
        openOk = self.ricIF.open(rifConfig)
        if not openOk:
            raise MartyConnectException("Failed to open connection")

        # Callbacks
        self.ricIF.setDecodedMsgCB(self._rxDecodedMsg)
        self.ricIF.setTimerCB(self._msgTimerCallback)
        self.ricIF.setLogLineCB(self._logDebugMsg)

    def start(self):
        self._getRICVersion()
        self._updateHwElemsInfo()
        self._initComplete = True

    def close(self):
        if self.isClosing:
            return
        self.isClosing = True
<<<<<<< HEAD
        # Send unsubscribe request
        self._unsubscribeFromPubMessages()
        # Allow message to be sent
        time.sleep(0.5)
=======
        # Stop any publishing messages
        if self._systemVersionGtEq(self._minSysVersForSubscribeAPI):
            self.ricIF.sendRICRESTCmdFrame('{"cmdName":"subscription","action":"update",' + \
                '"pubRecs":[' + \
                    '{"name":"MultiStatus","rateHz":0},' + \
                    '{"name":"PowerStatus","rateHz":0},' + \
                    '{"name":"AddOnStatus","rateHz":0}' + \
                ']}')
            # Allow message to be sent
            time.sleep(0.5)
>>>>>>> f86be15f
        # Close the RIC interface
        self.ricIF.close()

    def wait_if_required(self, expected_wait_ms: int, blocking_override: Union[bool, None]):
        if not self.is_blocking(blocking_override):
            return
        if self.subscribeRateHz <= 0:
            return

        deadline = time.time() + expected_wait_ms/1000 + self.max_blocking_wait_time
        time.sleep(2.5 * 1/self.subscribeRateHz)  # Give Marty time to report it is moving

        # The is_moving flag may be cleared briefly between 2 queued trajectories
        # Robot status may not be available for a while after Marty is turned on / connected to
        while self.is_moving() or self.get_robot_status().get('workQCount', 1) > 0:
            time.sleep(0.2 * 1/self.subscribeRateHz)
            if time.time() > deadline:
                raise TimeoutError("Marty wouldn't stop moving. Are you also controlling it via another method?"
                                   f"{os.linesep}If you issued some very long-running non-blocking commands, "
                                   "try increasing `marty.client.max_blocking_wait_time` (the current value "
                                   f"is {self.max_blocking_wait_time} s)")

    def hello(self) -> bool:
        return self.ricIF.cmdRICRESTRslt("traj/getReady")

    def get_ready(self) -> bool:
        return self.ricIF.cmdRICRESTRslt("traj/getReady")

    def stand_straight(self, move_time: int = 2000) -> bool:
        return self.ricIF.cmdRICRESTRslt(f"traj/standStraight?moveTime={move_time}")

    def discover(self) -> List[str]:
        return []

    def stop(self, stop_type: str, stopCode: int) -> bool:
        robotRestCmd = "stop"
        trajCmd = ""
        if stopCode == 0: robotRestCmd = "stopAfterMove"
        elif stopCode == 2: robotRestCmd = "panic"
        elif stopCode == 3: trajCmd = "getReady"
        elif stopCode == 4 or stopCode == 5: robotRestCmd = "pause"
        isOk = self.ricIF.cmdRICRESTRslt("robot/" + robotRestCmd)
        if len(trajCmd) > 0:
            self.ricIF.cmdRICRESTRslt("traj/" + trajCmd)
        return isOk

    def resume(self) -> bool:
        return self.ricIF.cmdRICRESTRslt("robot/resume")

    def hold_position(self, hold_time: int) -> bool:
        return self.ricIF.cmdRICRESTRslt(f"traj/hold?moveTime={hold_time}")

    def move_joint(self, joint_id: int, position: int, move_time: int) -> bool:
        return self.ricIF.cmdRICRESTRslt(f"traj/joint?jointID={joint_id}&angle={position}&moveTime={move_time}")

    def get_joint_position(self, joint_id: Union[int, str]) -> float:
        return self.ricHardware.getServoPos(joint_id, self.ricHwElemsInfoByIDNo)

    def get_joint_current(self, joint_id: Union[int, str]) -> float:
        return self.ricHardware.getServoCurrent(joint_id, self.ricHwElemsInfoByIDNo)

    def get_joint_status(self, joint_id: Union[int, str]) -> int:
        return self.ricHardware.getServoFlags(joint_id, self.ricHwElemsInfoByIDNo)

    def lean(self, direction: str, amount: Optional[int], move_time: int) -> bool:
        if amount is None:
            amount = 29
        try:
            directionNum = ClientGeneric.SIDE_CODES[direction]
        except KeyError:
            self.preException(True)
            raise MartyCommandException("Direction must be one of {}, not '{}'"
                                        "".format(set(ClientGeneric.SIDE_CODES.keys()), direction))
        return self.ricIF.cmdRICRESTRslt(f"traj/lean?side={directionNum}&leanAngle={amount}&moveTime={move_time}")

    def walk(self, num_steps: int = 2, start_foot:str = 'auto', turn: int = 0,
                step_length:int = 25, move_time: int = 1500) -> bool:
        side_url_param = ''
        if start_foot != 'auto':
            try:
                sideNum = ClientGeneric.SIDE_CODES[start_foot]
            except KeyError:
                raise MartyCommandException("Direction must be one of {}, not '{}'"
                                            "".format(set(ClientGeneric.SIDE_CODES.keys()), start_foot))
            side_url_param = f'&side={sideNum}'
        return self.ricIF.cmdRICRESTRslt(f"traj/step/{num_steps}?stepLength={step_length}&turn={turn}"
                                         f"&moveTime={move_time}" + side_url_param)

    def eyes(self, joint_id: int, pose_or_angle: Union[str, int], move_time: int = 100) -> bool:
        if type(pose_or_angle) is str:
            try:
                eyesTrajectory = ClientGeneric.EYE_POSES[pose_or_angle]
            except KeyError:
                raise MartyCommandException("pose must be one of {}, not '{}'"
                                            "".format(set(ClientGeneric.EYE_POSES.keys()), pose_or_angle))
            return self.ricIF.cmdRICRESTRslt(f"traj/{eyesTrajectory}")
        return self.move_joint(joint_id, pose_or_angle, move_time)

    def kick(self, side: str = 'right', twist: int = 0, move_time: int = 2500) -> bool:
        if side != 'right' and side != 'left':
            raise MartyCommandException("side must be one of 'right' or 'left', not '{}'"
                                        "".format(side))
        return self.ricIF.cmdRICRESTRslt(f"traj/kick?side={ClientGeneric.SIDE_CODES[side]}&moveTime={move_time}&turn={twist}")

    def arms(self, left_angle: int, right_angle: int, move_time: int) -> bool:
        self.move_joint(6, left_angle, move_time)
        return self.move_joint(7, right_angle, move_time)

    def celebrate(self, move_time: int = 4000) -> bool:

        # TODO - add celebrate trajectory to Marty V2
        return self.ricIF.cmdRICRESTRslt(f"traj/wiggle?moveTime={move_time}")

    def circle_dance(self, side: str = 'right', move_time: int = 2500) -> bool:
        if side != 'right' and side != 'left':
            raise MartyCommandException("side must be one of 'right' or 'left', not '{}'"
                                        "".format(side))
        return self.ricIF.cmdRICRESTRslt(f"traj/circle?side={ClientGeneric.SIDE_CODES[side]}&moveTime={move_time}")

    def dance(self, side: str = 'right', move_time: int = 3000) -> bool:
        if side != 'right' and side != 'left':
            raise MartyCommandException("side must be one of 'right' or 'left', not '{}'"
                                        "".format(side))
        return self.ricIF.cmdRICRESTRslt(f"traj/dance?side={ClientGeneric.SIDE_CODES[side]}&moveTime={move_time}")

    def wiggle(self, move_time: int = 4000) -> bool:
        return self.ricIF.cmdRICRESTRslt(f"traj/wiggle?moveTime={move_time}")

    def sidestep(self, side: str, steps: int = 1, step_length: int = 35,
            move_time: int = 1000) -> bool:
        if side != 'right' and side != 'left':
            raise MartyCommandException("side must be one of 'right' or 'left', not '{}'"
                                        "".format(side))
        return self.ricIF.cmdRICRESTRslt(f"traj/sidestep/{steps}?side={ClientGeneric.SIDE_CODES[side]}"
                                         f"&stepLength={step_length}&moveTime={move_time}")

    def play_sound(self, name_or_freq_start: Union[str,float],
            freq_end: Optional[float] = None,
            duration: Optional[int] = None) -> bool:
        if not name_or_freq_start.lower().endswith(".raw"):
                name_or_freq_start += ".raw"
        return self.ricIF.cmdRICRESTRslt(f"filerun/{name_or_freq_start}")

    def pinmode_gpio(self, gpio: int, mode: str) -> bool:
        raise MartyCommandException(ClientGeneric.NOT_IMPLEMENTED)

    def write_gpio(self, gpio: int, value: int) -> bool:
        raise MartyCommandException(ClientGeneric.NOT_IMPLEMENTED)

    def digitalread_gpio(self, gpio: int) -> bool:
        raise MartyCommandException(ClientGeneric.NOT_IMPLEMENTED)

    def i2c_write(self, *byte_array: int) -> bool:
        raise MartyCommandException(ClientGeneric.NOT_IMPLEMENTED)

    def i2c_write_to_ric(self, address: int, byte_array: bytes) -> bool:
        raise MartyCommandException(ClientGeneric.NOT_IMPLEMENTED)

    def get_battery_voltage(self) -> float:
        raise MartyCommandException(ClientGeneric.NOT_IMPLEMENTED)

    def get_battery_remaining(self) -> float:
        powerStatus = self.ricHardware.getPowerStatus()
        return powerStatus.get("battRemainCapacityPercent", 0)

    def get_distance_sensor(self) -> int:
        for attached_add_on in self.get_add_ons_status().values():
            if type(attached_add_on) == dict and attached_add_on['whoAmITypeCode'] == '00000083':
                distance_bytes = attached_add_on['data'][1:3]
                distance = int.from_bytes(distance_bytes, 'big')
                return distance
        return 0

    def get_accelerometer(self, axis: Optional[str] = None, axisCode: int = 0) -> float:
        if axis is None:
            return self.ricHardware.getIMUAll()
        return self.ricHardware.getIMUAxisValue(axisCode)

    def enable_motors(self, enable: bool = True, clear_queue: bool = True) -> bool:
        return True

    def enable_safeties(self, enable: bool = True) -> bool:
        return True

    def fall_protection(self, enable: bool = True) -> bool:
        return True

    def motor_protection(self, enable: bool = True) -> bool:
        return True

    def battery_protection(self, enable: bool = True) -> bool:
        return True

    def buzz_prevention(self, enable: bool = True) -> bool:
        return True

    def lifelike_behaviour(self, enable: bool = True) -> bool:
        raise MartyCommandException(ClientGeneric.NOT_IMPLEMENTED)

    def set_parameter(self, *byte_array: int) -> bool:
        raise MartyCommandException(ClientGeneric.NOT_IMPLEMENTED)

    def save_calibration(self) -> bool:
        return self.ricIF.cmdRICRESTRslt(f"calibrate/set")

    def clear_calibration(self) -> bool:
        return self.ricIF.cmdRICRESTRslt(f"calibrate/setFlag/0")

    def is_calibrated(self) -> bool:
        result = self.ricIF.cmdRICRESTURLSync("calibrate")
        if result.get("rslt", "") == "ok":
            return result.get("calDone", 0) != 0
        return False

    def ros_command(self, *byte_array: int) -> bool:
        raise MartyCommandException(ClientGeneric.NOT_IMPLEMENTED)

    def keyframe (self, time: float, num_of_msgs: int, msgs) -> List[bytes]:
        raise MartyCommandException(ClientGeneric.NOT_IMPLEMENTED)

    def get_chatter(self) -> bytes:
        raise MartyCommandException(ClientGeneric.NOT_IMPLEMENTED)

    def get_firmware_version(self) -> bool:
        raise MartyCommandException(ClientGeneric.NOT_IMPLEMENTED)

    def _mute_serial(self) -> bool:
        raise MartyCommandException(ClientGeneric.NOT_IMPLEMENTED)

    def ros_serial_formatter(self, topicID: int, send: bool = False, *message: int) -> List[int]:
        raise MartyCommandException(ClientGeneric.NOT_IMPLEMENTED)

    def is_moving(self) -> bool:
        return self.ricHardware.getIsMoving()

    def is_paused(self) -> bool:
        return self.ricHardware.getIsPaused()

    def get_robot_status(self) -> Dict:
        return self.ricHardware.getRobotStatus()

    def get_joints(self) -> Dict:
        return self.ricHardware.getServos(self.ricHwElemsInfoByIDNo)

    def get_power_status(self) -> Dict:
        return self.ricHardware.getPowerStatus()

    def get_add_ons_status(self) -> Dict:
        return self.ricHardware.getAddOns(self.ricHwElemsInfoByIDNo)

    def get_add_on_status(self, add_on_name_or_id: Union[int, str]) -> Dict:
        return self.ricHardware.getAddOn(add_on_name_or_id, self.ricHwElemsInfoByIDNo)

    def add_on_query(self, add_on_name: str, data_to_write: bytes, num_bytes_to_read: int) -> Dict:
        return self.ricIF.addOnQueryRaw(add_on_name, data_to_write, num_bytes_to_read)

    def get_system_info(self) -> Dict:
        return self.ricSystemInfo

    def set_marty_name(self, name: str) -> bool:
        escapedName = name.replace('"', '').replace('\n','')
        return self.ricIF.cmdRICRESTRslt(f"friendlyname/{escapedName}")

    def get_marty_name(self) -> str:
        result = self.ricIF.cmdRICRESTURLSync("friendlyname")
        if result.get("rslt", "") == "ok":
            return result.get("friendlyName", "Marty")
        return "Marty"

    def is_marty_name_set(self) -> bool:
        result = self.ricIF.cmdRICRESTURLSync("friendlyname")
        if result.get("rslt", "") == "ok":
            return result.get("friendlyNameIsSet", 0) != 0
        return False

    def get_hw_elems_list(self) -> List:
        self._updateHwElemsInfo()
        return self.ricHwElemsList

    def send_ric_rest_cmd(self, ricRestCmd: str) -> None:
        self.ricIF.sendRICRESTURL(ricRestCmd)

    def send_ric_rest_cmd_sync(self, ricRestCmd: str) -> Dict:
        return self.ricIF.cmdRICRESTURLSync(ricRestCmd)

    def is_conn_ready(self) -> bool:
        if not self.ricIF.isOpen():
            return False
        return self._initComplete and (self.lastRICSerialMsgTime is not None)

    def _is_valid_disco_addon(self, add_on: str) -> bool:
        disco_type_codes = {"00000087","00000088","00000089"}
        for attached_add_on in self.get_add_ons_status().values():
            if type(attached_add_on) == dict and attached_add_on['name'] == add_on:
                if attached_add_on['whoAmITypeCode'] in disco_type_codes:
                    return True
                else:
                    raise MartyCommandException(f"The add on name: '{add_on}' is not a valid disco add on. "
                                                "Please check the add on name in the scratch app -> configure -> add ons")
        raise MartyCommandException(f"The add on name '{add_on}' is not a valid add on. Please check the add on "
                                    "name in the scratch app -> configure -> add ons")

    def disco_off(self, add_on: str) -> bool:
        if self._is_valid_disco_addon(add_on):
            response = self.add_on_query(add_on, bytes.fromhex('01'), 0)
            return response.get("rslt", "") == "ok"

    def disco_pattern(self, pattern: int, add_on: str) -> bool:
        if pattern == 1:
            pattern = '10'
        elif pattern == 2:
            pattern = '11'
        else:
            raise Exception("Pattern must be 1 or 2")
        if self._is_valid_disco_addon(add_on):
            response = self.add_on_query(add_on, bytes.fromhex(pattern), 0)
            return response.get("rslt", "") == "ok"

    def _region_to_bytes(self, region: Union[str, int]) -> bytes:
        if region == 'all':
            region = (2,)
        else:
            region = (4, region)
        return bytes(region)

    def _downscale_color(self, color: Union[tuple, bytes]):
        return bytes(c//25 for c in color)

    def _is_valid_color_hex(self, color_hex: str) -> bool:
        hex_pattern = re.compile("^([A-Fa-f0-9]{6})$")
        return bool(hex_pattern.match(color_hex))

    def _parse_color_hex(self, color_hex: str, region: Union[str, int]) -> bytes:
        input_color = color_hex
        color_hex = color_hex.lstrip('#')
        if self._is_valid_color_hex(color_hex):
            color_bytes = bytes.fromhex(color_hex)
        else:
            raise MartyCommandException(f"The string '{input_color}' is not a valid hex color code or default color")
        return color_bytes

    def disco_color(self, color: Union[str, Tuple[int, int, int]], add_on: str, region: Union[int, str]) -> bool:
        default_colors = {
            'white'  : 'FFFFFF',
            'red'    : 'FF0000',
            'blue'   : '0000FF',
            'yellow' : 'FFFF00',
            'green'  : '008000',
            'teal'   : '008080',
            'pink'   : 'eb1362',
            'purple' : '7800c8',
            'orange' : '961900'
        }
        if type(color) is str:
            color = default_colors.get(color.lower(), color)
            color = self._parse_color_hex(color, region)
        elif type(color) is tuple:
            if len(color) != 3:
                raise MartyCommandException(f'RGB tuple must be 3 numbers, instead of: {color}. Please enter a valid color.')
        else:
            raise MartyCommandException(f"Color must be of string or tuple form, not {type(color)}")
        color = self._downscale_color(color)
        region = self._region_to_bytes(region)
        command = region + color
        if self._is_valid_disco_addon(add_on):
            response = self.add_on_query(add_on, command, 0)
            return response.get("rslt", "") == "ok"

    def disco_group_operation(self, disco_operation: Callable, whoami_type_codes: set, operation_kwargs: dict) -> bool:
        '''
        Calls disco operations in groups for multiple add ons :two:
        Args:
            disco_operation: function for disco add on
            whoami_type_codes: the add ons that the function applies to
            operation_kwargs: additional arguments that need to be passed into the operation
        Returns:
            True if Marty accepted all requests
        '''
        result = True
        for attached_add_on in self.get_add_ons_status().values():
            if type(attached_add_on) == dict and attached_add_on['whoAmITypeCode'] in whoami_type_codes:
                addon_name = attached_add_on['name']
                result = result and disco_operation(add_on=addon_name, **operation_kwargs)
        return result

    
    def register_logging_callback(self, loggingCallback: Callable[[str],None]) -> None:
        '''
        Register a callback function to be called on every log message from RIC.
        Log messages are used mainly for debugging and error reporting.
        Args:
            messageCallback: a callback function (with one string argument - the log message)
        Returns:
            None
        '''
        self.loggingCallback = loggingCallback

    def register_publish_callback(self, messageCallback: Callable[[int],None]) -> None:
        '''
        Register a callback function to be called on every message published by RIC.
        RIC publishes information like the accelerometer and joint positions constantly.
        If registered, the callback is called after the message is fully decoded, so a common
        use-case is to check the topic (the int passed to the callback) to see if the information
        is of interest (for example topic == Marty.PUBLISH_TOPIC_ACCELEROMETER if new accelerometer 
        data is available). Then get the changed information using the regular get_accelerometer method
        (or get_joints, etc for other data).
        Args:
            messageCallback: a callback function (with one argument - the topic code of the published 
                    message) that will be called on every message published by RIC.
        Returns:
            None
        '''
        self.publishedMsgCallback = messageCallback

    def register_report_callback(self, messageCallback: Callable[[str],None]) -> None:
        '''
        Register a callback function to be called on every report message recieved from RIC.
        Report messages are used for alert conditions such as Falling, Over Current, etc.
        The report message (passed in the callback function str) is a JSON string.
        The elements of the JSON string include:
            msgType: the type of report message (this will be "warn" for all alerts)
            msgBody: the message text (this is "freeFallDet" or "overCurrentDet")
            IDNo: the IDNo of the element that generated the report (the codes for these
                are in the Marty.HW_ELEM_IDS dictionary but additional ones may appear if
                add-ons create warnings - the IDNos of add-ons are not fixed numbers but you
                can see the IDNo of add-ons by using the get_add_ons_status() method)
        Args:
            messageCallback: a callback function (with one string argument) 
                    that will be called on every message published by RIC.
        Returns:
            None
        '''
        self.reportMsgCallback = messageCallback

    def get_interface_stats(self) -> Dict:
        ricIFStats = self.ricIF.getStats()
        publishInfo = self.ricHardware.getPublishStats()
        ricIFStats.update(publishInfo)
        return ricIFStats

    def preException(self, isFatal: bool) -> None:
        if isFatal:
            self.ricIF.close()
        logger.debug(f"Pre-exception isFatal {isFatal}")

    def _rxDecodedMsg(self, decodedMsg: DecodedMsg, interface: RICInterface):
        if decodedMsg.protocolID == RICProtocols.PROTOCOL_ROSSERIAL:
            # logger.debug(f"ROSSERIAL message received {len(decodedMsg.payload)}")
            self.lastRICSerialMsgTime = time.time()
            if decodedMsg.payload:
                RICROSSerial.decode(decodedMsg.payload, 0, self._rxPublishedMsg)
        elif decodedMsg.protocolID == RICProtocols.PROTOCOL_RICREST:
            # logger.debug(f"RIC REST message received {decodedMsg.payload}")
            # Callback for REPORT messages
            if (self.reportMsgCallback is not None) and (decodedMsg.msgTypeCode == RICProtocols.MSG_TYPE_REPORT):
                self.reportMsgCallback(decodedMsg.payload)
        else:
            logger.debug(f"RIC UNKNOWN message received {decodedMsg.payload}")
            pass

    def _rxPublishedMsg(self, topicID: int, payload: bytes):
        # Decode the message
        self.ricHardware.updateWithROSSerialMsg(topicID, payload)
        # Callback on published messages
        if self.publishedMsgCallback is not None:
            self.publishedMsgCallback(topicID)

    def _logDebugMsg(self, logMsg: str) -> None:
        if self.loggingCallback:
            self.loggingCallback(logMsg)

    def _msgTimerCallback(self) -> None:
        if self.isClosing:
            return
<<<<<<< HEAD
        if (self._initComplete and self.subscribeRateHz != 0) and \
                 (self.lastSubscribedMsgTime is None or \
                    time.time() > self.lastSubscribedMsgTime + self.maxTimeBetweenPubs):
            # Subscribe for publication messages
            self._subscribeToPubMessages()
=======
        self._subscribeToPubMessages(False)
>>>>>>> f86be15f

    def _getRICVersion(self) -> bool:
        # Retries here to allow for baud-rate changes, etc
        for retries in range(self._numHwStatusRetries):
            # logger.debug(f"_getRICVersion attempt {retries+1}")
            self.ricSystemInfo = self.ricIF.cmdRICRESTURLSync("v")
            if self.ricSystemInfo.get("rslt", "") == "ok":
                break
        logger.debug(f"_getRICVersion rslt {self.ricSystemInfo.get('rslt', '')}")
        return self.ricSystemInfo.get("rslt", "") == "ok"

    def _updateHwElemsInfo(self):
        hwElemsInfo = self.ricIF.cmdRICRESTURLSync("hwstatus")
        if hwElemsInfo.get("rslt", "") == "ok":
            self.ricHwElemsList = hwElemsInfo.get("hw", [])
            self.ricHwElemsInfoByIDNo = {}
            for el in self.ricHwElemsList:
                if "IDNo" in el:
                    self.ricHwElemsInfoByIDNo[el["IDNo"]] = el

    def get_test_output(self) -> dict:
        return self.ricIF.getTestOutput()

<<<<<<< HEAD
    def _subscribeToPubMessages(self):
        self.ricIF.sendRICRESTCmdFrame('{"cmdName":"subscription","action":"update",' + \
                        '"pubRecs":[' + \
                            '{' + f'"name":"MultiStatus","rateHz":{self.subscribeRateHz},' + '}' + \
                            '{"name":"PowerStatus","rateHz":1.0},' + \
                            '{' + f'"name":"AddOnStatus","rateHz":{self.subscribeRateHz}' + '}' + \
                        ']}')
        self.lastSubscribedMsgTime = time.time()

    def _unsubscribeFromPubMessages(self):
        # Unsubscribe from publication messages
        self.ricIF.sendRICRESTCmdFrame('{"cmdName":"subscription","action":"update",' + \
            '"pubRecs":[' + \
                '{"name":"MultiStatus","rateHz":0},' + \
                '{"name":"PowerStatus","rateHz":0},' + \
                '{"name":"AddOnStatus","rateHz":0}' + \
            ']}')
=======
    def _systemVersionGtEq(self, compareToVersion):
        if self.ricSystemInfo is None:
            return False
        versInfo = self.ricSystemInfo.get("SystemVersion","0.0.0")
        return version.parse(versInfo) >= version.parse(compareToVersion)

    def _subscribeToPubMessages(self, forceResubscribe: bool):
        versOk = self._systemVersionGtEq(self._minSysVersForSubscribeAPI)
        timeForSubscr = self.lastRICSerialMsgTime is None or time.time() > self.lastRICSerialMsgTime + self.maxTimeBetweenPubs
        resubscrReqd = self.lastSubscrReqMsgTime is None or time.time() > self.lastSubscrReqMsgTime + self.minTimeBetweenSubReqs
        if versOk and self._initComplete and self.subscribeRateHz != 0 and (forceResubscribe or (timeForSubscr and resubscrReqd)):
            # Subscribe for publication messages
            logger.debug(f"Subscribe to published messages")
            self.ricIF.sendRICRESTCmdFrame('{"cmdName":"subscription","action":"update",' + \
                            '"pubRecs":[' + \
                                '{' + f'"name":"MultiStatus","rateHz":{self.subscribeRateHz},' + '}' + \
                                '{"name":"PowerStatus","rateHz":1.0},' + \
                                '{' + f'"name":"AddOnStatus","rateHz":{self.subscribeRateHz}' + '}' + \
                            ']}')
            self.lastSubscrReqMsgTime = time.time()

    def _onReconnect(self):
        self._subscribeToPubMessages(True)
>>>>>>> f86be15f
<|MERGE_RESOLUTION|>--- conflicted
+++ resolved
@@ -120,23 +120,8 @@
         if self.isClosing:
             return
         self.isClosing = True
-<<<<<<< HEAD
-        # Send unsubscribe request
+        # Stop any publishing messages
         self._unsubscribeFromPubMessages()
-        # Allow message to be sent
-        time.sleep(0.5)
-=======
-        # Stop any publishing messages
-        if self._systemVersionGtEq(self._minSysVersForSubscribeAPI):
-            self.ricIF.sendRICRESTCmdFrame('{"cmdName":"subscription","action":"update",' + \
-                '"pubRecs":[' + \
-                    '{"name":"MultiStatus","rateHz":0},' + \
-                    '{"name":"PowerStatus","rateHz":0},' + \
-                    '{"name":"AddOnStatus","rateHz":0}' + \
-                ']}')
-            # Allow message to be sent
-            time.sleep(0.5)
->>>>>>> f86be15f
         # Close the RIC interface
         self.ricIF.close()
 
@@ -522,7 +507,6 @@
                 result = result and disco_operation(add_on=addon_name, **operation_kwargs)
         return result
 
-    
     def register_logging_callback(self, loggingCallback: Callable[[str],None]) -> None:
         '''
         Register a callback function to be called on every log message from RIC.
@@ -540,11 +524,11 @@
         RIC publishes information like the accelerometer and joint positions constantly.
         If registered, the callback is called after the message is fully decoded, so a common
         use-case is to check the topic (the int passed to the callback) to see if the information
-        is of interest (for example topic == Marty.PUBLISH_TOPIC_ACCELEROMETER if new accelerometer 
+        is of interest (for example topic == Marty.PUBLISH_TOPIC_ACCELEROMETER if new accelerometer
         data is available). Then get the changed information using the regular get_accelerometer method
         (or get_joints, etc for other data).
         Args:
-            messageCallback: a callback function (with one argument - the topic code of the published 
+            messageCallback: a callback function (with one argument - the topic code of the published
                     message) that will be called on every message published by RIC.
         Returns:
             None
@@ -564,7 +548,7 @@
                 add-ons create warnings - the IDNos of add-ons are not fixed numbers but you
                 can see the IDNo of add-ons by using the get_add_ons_status() method)
         Args:
-            messageCallback: a callback function (with one string argument) 
+            messageCallback: a callback function (with one string argument)
                     that will be called on every message published by RIC.
         Returns:
             None
@@ -611,15 +595,7 @@
     def _msgTimerCallback(self) -> None:
         if self.isClosing:
             return
-<<<<<<< HEAD
-        if (self._initComplete and self.subscribeRateHz != 0) and \
-                 (self.lastSubscribedMsgTime is None or \
-                    time.time() > self.lastSubscribedMsgTime + self.maxTimeBetweenPubs):
-            # Subscribe for publication messages
-            self._subscribeToPubMessages()
-=======
         self._subscribeToPubMessages(False)
->>>>>>> f86be15f
 
     def _getRICVersion(self) -> bool:
         # Retries here to allow for baud-rate changes, etc
@@ -643,25 +619,6 @@
     def get_test_output(self) -> dict:
         return self.ricIF.getTestOutput()
 
-<<<<<<< HEAD
-    def _subscribeToPubMessages(self):
-        self.ricIF.sendRICRESTCmdFrame('{"cmdName":"subscription","action":"update",' + \
-                        '"pubRecs":[' + \
-                            '{' + f'"name":"MultiStatus","rateHz":{self.subscribeRateHz},' + '}' + \
-                            '{"name":"PowerStatus","rateHz":1.0},' + \
-                            '{' + f'"name":"AddOnStatus","rateHz":{self.subscribeRateHz}' + '}' + \
-                        ']}')
-        self.lastSubscribedMsgTime = time.time()
-
-    def _unsubscribeFromPubMessages(self):
-        # Unsubscribe from publication messages
-        self.ricIF.sendRICRESTCmdFrame('{"cmdName":"subscription","action":"update",' + \
-            '"pubRecs":[' + \
-                '{"name":"MultiStatus","rateHz":0},' + \
-                '{"name":"PowerStatus","rateHz":0},' + \
-                '{"name":"AddOnStatus","rateHz":0}' + \
-            ']}')
-=======
     def _systemVersionGtEq(self, compareToVersion):
         if self.ricSystemInfo is None:
             return False
@@ -683,6 +640,17 @@
                             ']}')
             self.lastSubscrReqMsgTime = time.time()
 
+    def _unsubscribeFromPubMessages(self):
+        if self._systemVersionGtEq(self._minSysVersForSubscribeAPI):
+            # Send unsubscribe request
+            self.ricIF.sendRICRESTCmdFrame('{"cmdName":"subscription","action":"update",' + \
+                '"pubRecs":[' + \
+                    '{"name":"MultiStatus","rateHz":0},' + \
+                    '{"name":"PowerStatus","rateHz":0},' + \
+                    '{"name":"AddOnStatus","rateHz":0}' + \
+                ']}')
+            # Allow message to be sent
+            time.sleep(0.5)
+
     def _onReconnect(self):
-        self._subscribeToPubMessages(True)
->>>>>>> f86be15f
+        self._subscribeToPubMessages(True)