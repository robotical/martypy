from typing import Callable, Dict, List, Optional, Union
import logging
import time
from .ClientGeneric import ClientGeneric
from .RICCommsSerial import RICCommsSerial
from .RICCommsWiFi import RICCommsWiFi
from .RICCommsTest import RICCommsTest
from .RICProtocols import DecodedMsg, RICProtocols
from .RICROSSerial import RICROSSerial
from .RICInterface import RICInterface
from .RICHWElems import RICHWElems
from .Exceptions import (MartyConnectException,
                         MartyCommandException)

logger = logging.getLogger(__name__)

class ClientMV2(ClientGeneric):
    '''
    Lower level connector to Marty V2
    '''
    def __init__(self,
                method: str,
                locator: str,
                serialBaud: int = None,
                port = 80,
                wsPath = "/ws",
                subscribeRateHz = 10.0,
                *args, **kwargs):
        '''
        Initialise connection to remote Marty
        Args:
            client_type: 'wifi' (for WiFi), 'usb' (for usb serial), 'exp' (for expansion serial),
                'test' (output is available via get_test_output())
            locator: str, ipAddress, hostname, serial-port, name of test file etc
                    depending on method
            serialBaud: serial baud rate
            port: IP port for websockets
            wsPath: path to use for websocket connection
            subscribeRateHz: rate of fastest subscription to events
        Raises:
            MartyConnectException if the connection to the host failed
        '''
        # Initialise vars
        self.subscribeRateHz = subscribeRateHz
        self.lastSubscribedMsgTime = None
        self.maxTimeBetweenPubs = 10
        self.ricHardware = RICHWElems()
        self.isClosing = False
        self.ricSystemInfo = {}
        self.ricHwElemsInfoByIDNo = {}
        self.ricHwElemsList = []
        self.loggingCallback = None
        self._initComplete = False

        # Handle the method of connection
        if method == "usb" or method == "exp":
            ifType = "overascii" if method == "usb" else "plain"
            if serialBaud is None:
                serialBaud = 115200 if method == "usb" else 921600
            rifConfig = {
                "serialPort": locator,
                "serialBaud": serialBaud,
                "ifType": ifType,
            }
            self.ricIF = RICInterface(RICCommsSerial())
        elif method == "test":
            rifConfig = {
                "testFileName": locator
            }
            self.ricIF = RICInterface(RICCommsTest())
        else:
            rifConfig = {
                "ipAddrOrHostname": locator,
                "ipPort": port,
                "wsPath": wsPath,
                "ifType": "plain"
            }
            self.ricIF = RICInterface(RICCommsWiFi())

        # Open comms
        try:
            openOk = self.ricIF.open(rifConfig)
            if not openOk:
                raise MartyConnectException("Failed to open connection")
        except Exception as excp:
            raise MartyConnectException(str(excp))

        # Callbacks
        self.ricIF.setDecodedMsgCB(self._rxDecodedMsg)
        self.ricIF.setTimerCB(self._msgTimerCallback)
        self.ricIF.setLogLineCB(self._logDebugMsg)

    def start(self):
        self.ricSystemInfo = self.ricIF.cmdRICRESTSync("v")
        self._updateHwElemsInfo()
        self._initComplete = True

    def close(self):
        if self.isClosing:
            return
        self.isClosing = True
        # Stop any publishing messages
        self.ricIF.sendRICRESTCmdFrame('{"cmdName":"subscription","action":"update",' + \
                '"pubRecs":[' + \
                    '{"name":"MultiStatus","rateHz":0},' + \
                    '{"name":"PowerStatus","rateHz":0},' + \
                    '{"name":"AddOnStatus","rateHz":0}' + \
                ']}\0')
        # Allow message to be sent
        time.sleep(0.5)
        # Close the RIC interface
        self.ricIF.close()

    def hello(self) -> bool:
        return self.ricIF.cmdRICRESTRslt("traj/getReady")

    def get_ready(self) -> bool:
        return self.ricIF.cmdRICRESTRslt("traj/getReady")

    def discover(self) -> List[str]:
        return []

    def stop(self, stop_type: str, stopCode: int) -> bool:
        robotRestCmd = "stop"
        trajCmd = ""
        if stopCode == 0: robotRestCmd = "stopAfterMove"
        elif stopCode == 2: robotRestCmd = "panic"
        elif stopCode == 3: trajCmd = "getReady"
        elif stopCode == 4 or stopCode == 5: robotRestCmd = "pause"
        isOk = self.ricIF.cmdRICRESTRslt("robot/" + robotRestCmd)
        if len(trajCmd) > 0:
            self.ricIF.cmdRICRESTRslt("traj/" + trajCmd)
        return isOk

    def resume(self) -> bool:
        return self.ricIF.cmdRICRESTRslt("robot/resume")

    def hold_position(self, hold_time: int) -> bool:
        return self.ricIF.cmdRICRESTRslt(f"traj/hold?move_time={hold_time}")

    def move_joint(self, joint_id: int, position: int, move_time: int) -> bool:
        return self.ricIF.cmdRICRESTRslt(f"traj/joint?jointID={joint_id}&angle={position}&moveTime={move_time}")

    def get_joint_position(self, joint_id: Union[int, str]) -> float:
        return self.ricHardware.getServoPos(joint_id, self.ricHwElemsInfoByIDNo)

    def get_joint_current(self, joint_id: Union[int, str]) -> float:
        return self.ricHardware.getServoCurrent(joint_id, self.ricHwElemsInfoByIDNo)

    def get_joint_status(self, joint_id: Union[int, str]) -> int:
        return self.ricHardware.getServoFlags(joint_id, self.ricHwElemsInfoByIDNo)

    def lean(self, direction: str, amount: int, move_time: int) -> bool:
        try:
            directionNum = ClientGeneric.SIDE_CODES[direction]
        except KeyError:
            self.preException(True)
            raise MartyCommandException("Direction must be one of {}, not '{}'"
                                        "".format(set(ClientGeneric.SIDE_CODES.keys()), direction))
        return self.ricIF.cmdRICRESTRslt(f"traj/lean?side={directionNum}&leanAngle={amount}&moveTime={move_time}")

    def walk(self, num_steps: int = 2, start_foot:str = 'auto', turn: int = 0,
<<<<<<< HEAD
                step_length:int = 40, move_time: int = 1500) -> bool:
        side_url_param = ''
        if start_foot != 'auto':
            try:
                sideNum = ClientGeneric.SIDE_CODES[start_foot]
            except KeyError:
                raise MartyCommandException("Direction must be one of {}, not '{}'"
                                            "".format(set(ClientGeneric.SIDE_CODES.keys()), start_foot))
            side_url_param = f'&side={sideNum}'
        return self.ricIF.cmdRICRESTRslt(f"traj/step/{num_steps}?stepLength={step_length}&turn={turn}"
                                         f"&moveTime={move_time}" + side_url_param)
=======
                step_length:int = 25, move_time: int = 1500) -> bool:
        try:
            sideNum = ClientGeneric.SIDE_CODES[start_foot]
        except KeyError:
            raise MartyCommandException("Direction must be one of {}, not '{}'"
                                        "".format(set(ClientGeneric.SIDE_CODES.keys()), start_foot))
        return self.ricIF.cmdRICRESTRslt(f"traj/step/{num_steps}?side={sideNum}&stepLength={step_length}&turn={turn}&moveTime={move_time}")
>>>>>>> e05cc432

    def eyes(self, joint_id: int, pose_or_angle: Union[str, int], move_time: int = 100) -> bool:
        if type(pose_or_angle) is str:
            try:
                eyesTrajectory = ClientGeneric.EYE_POSES[pose_or_angle]
            except KeyError:
                raise MartyCommandException("pose must be one of {}, not '{}'"
                                            "".format(set(ClientGeneric.EYE_POSES.keys()), pose_or_angle))
            return self.ricIF.cmdRICRESTRslt(f"traj/{eyesTrajectory}")
        return self.move_joint(joint_id, pose_or_angle, move_time)

    def kick(self, side: str = 'right', twist: int = 0, move_time: int = 2500) -> bool:
        if side != 'right' and side != 'left':
            raise MartyCommandException("side must be one of 'right' or 'left', not '{}'"
                                        "".format(side))
        return self.ricIF.cmdRICRESTRslt(f"traj/kick?side={ClientGeneric.SIDE_CODES[side]}&moveTime={move_time}")

    def arms(self, left_angle: int, right_angle: int, move_time: int) -> bool:
        self.move_joint(6, left_angle, move_time)
        return self.move_joint(7, right_angle, move_time)

    def celebrate(self, move_time: int = 4000) -> bool:

        # TODO - add celebrate trajectory to Marty V2

        return self.ricIF.cmdRICRESTRslt("traj/celebrate")

    def circle_dance(self, side: str = 'right', move_time: int = 2500) -> bool:
        if side != 'right' and side != 'left':
            raise MartyCommandException("side must be one of 'right' or 'left', not '{}'"
                                        "".format(side))
        return self.ricIF.cmdRICRESTRslt(f"traj/circle?side={ClientGeneric.SIDE_CODES[side]}&moveTime={move_time}")

    def dance(self, side: str = 'right', move_time: int = 4500) -> bool:
        if side != 'right' and side != 'left':
            raise MartyCommandException("side must be one of 'right' or 'left', not '{}'"
                                        "".format(side))
        return self.ricIF.cmdRICRESTRslt(f"traj/dance?side={ClientGeneric.SIDE_CODES[side]}&moveTime={move_time}")

    def wiggle(self, move_time: int = 5000) -> bool:
        return self.ricIF.cmdRICRESTRslt(f"traj/wiggle?moveTime={move_time}")

<<<<<<< HEAD
    def sidestep(self, side: str, steps: int = 1, step_length: int = 100,
            move_time: int = 2000) -> bool:
=======
    def sidestep(self, side: str, steps: int = 1, step_length: int = 50,
            move_time: int = 1000) -> bool:
>>>>>>> e05cc432
        if side != 'right' and side != 'left':
            raise MartyCommandException("side must be one of 'right' or 'left', not '{}'"
                                        "".format(side))
        return self.ricIF.cmdRICRESTRslt(f"traj/sidestep/{steps}?side={ClientGeneric.SIDE_CODES[side]}"
                                         f"&stepLength={step_length}&moveTime={move_time}")

    def play_sound(self, name_or_freq_start: Union[str,float],
            freq_end: Optional[float] = None,
            duration: Optional[int] = None) -> bool:
        if not name_or_freq_start.lower().endswith(".raw"):
                name_or_freq_start += ".raw"
        return self.ricIF.cmdRICRESTRslt(f"filerun/{name_or_freq_start}")

    def pinmode_gpio(self, gpio: int, mode: str) -> bool:
        raise MartyCommandException(ClientGeneric.NOT_IMPLEMENTED)

    def write_gpio(self, gpio: int, value: int) -> bool:
        raise MartyCommandException(ClientGeneric.NOT_IMPLEMENTED)

    def digitalread_gpio(self, gpio: int) -> bool:
        raise MartyCommandException(ClientGeneric.NOT_IMPLEMENTED)

    def i2c_write(self, *byte_array: int) -> bool:
        raise MartyCommandException(ClientGeneric.NOT_IMPLEMENTED)

    def i2c_write_to_ric(self, address: int, byte_array: bytes) -> bool:
        raise MartyCommandException(ClientGeneric.NOT_IMPLEMENTED)

    def get_battery_voltage(self) -> float:
        raise MartyCommandException(ClientGeneric.NOT_IMPLEMENTED)

    def get_battery_remaining(self) -> float:
        powerStatus = self.ricHardware.getPowerStatus()
        return powerStatus.get("remCapPC", 0)

    def get_distance_sensor(self) -> float:
        # TODO NotImplemented
        raise MartyCommandException(ClientGeneric.NOT_IMPLEMENTED)

    def get_accelerometer(self, axis: Optional[str] = None, axisCode: int = 0) -> float:
        if axis is None:
            return self.ricHardware.getIMUAll()
        return self.ricHardware.getIMUAxisValue(axisCode)

    def enable_motors(self, enable: bool = True, clear_queue: bool = True) -> bool:
        return True

    def enable_safeties(self, enable: bool = True) -> bool:
        return True

    def fall_protection(self, enable: bool = True) -> bool:
        return True

    def motor_protection(self, enable: bool = True) -> bool:
        return True

    def battery_protection(self, enable: bool = True) -> bool:
        return True

    def buzz_prevention(self, enable: bool = True) -> bool:
        return True

    def lifelike_behaviour(self, enable: bool = True) -> bool:
        raise MartyCommandException(ClientGeneric.NOT_IMPLEMENTED)

    def set_parameter(self, *byte_array: int) -> bool:
        raise MartyCommandException(ClientGeneric.NOT_IMPLEMENTED)

    def save_calibration(self) -> bool:
        return self.ricIF.cmdRICRESTRslt(f"calibrate/setFlag/1")

    def clear_calibration(self) -> bool:
        return self.ricIF.cmdRICRESTRslt(f"calibrate/setFlag/0")

    def is_calibrated(self) -> bool:
        result = self.ricIF.cmdRICRESTSync("calibrate")
        if result.get("rslt", "") == "ok":
            return result.get("calDone", 0) != 0
        return False

    def ros_command(self, *byte_array: int) -> bool:
        raise MartyCommandException(ClientGeneric.NOT_IMPLEMENTED)

    def keyframe (self, time: float, num_of_msgs: int, msgs) -> List[bytes]:
        raise MartyCommandException(ClientGeneric.NOT_IMPLEMENTED)

    def get_chatter(self) -> bytes:
        raise MartyCommandException(ClientGeneric.NOT_IMPLEMENTED)

    def get_firmware_version(self) -> bool:
        raise MartyCommandException(ClientGeneric.NOT_IMPLEMENTED)

    def _mute_serial(self) -> bool:
        raise MartyCommandException(ClientGeneric.NOT_IMPLEMENTED)

    def ros_serial_formatter(self, topicID: int, send: bool = False, *message: int) -> List[int]:
        raise MartyCommandException(ClientGeneric.NOT_IMPLEMENTED)

    def is_moving(self) -> bool:
        return self.ricHardware.getIsMoving()

    def is_paused(self) -> bool:
        return self.ricHardware.getIsPaused()

    def get_robot_status(self) -> Dict:
        return self.ricHardware.getRobotStatus()

    def get_joints(self) -> Dict:
        return self.ricHardware.getServos(self.ricHwElemsInfoByIDNo)

    def get_power_status(self) -> Dict:
        return self.ricHardware.getPowerStatus()

    def get_add_ons_status(self) -> Dict:
        return self.ricHardware.getAddOns(self.ricHwElemsInfoByIDNo)

    def get_add_on_status(self, add_on_name_or_id: Union[int, str]) -> Dict:
        return self.ricHardware.getAddOn(add_on_name_or_id, self.ricHwElemsInfoByIDNo)

    def get_system_info(self) -> Dict:
        return self.ricSystemInfo

    def set_marty_name(self, name: str) -> bool:
        escapedName = name.replace('"', '').replace('\n','')
        return self.ricIF.cmdRICRESTRslt(f"friendlyname/{escapedName}")

    def get_marty_name(self) -> str:
        result = self.ricIF.cmdRICRESTSync("friendlyname")
        if result.get("rslt", "") == "ok":
            return result.get("friendlyName", "Marty")
        return "Marty"

    def is_marty_name_set(self) -> bool:
        result = self.ricIF.cmdRICRESTSync("friendlyname")
        if result.get("rslt", "") == "ok":
            return result.get("friendlyNameIsSet", 0) != 0
        return False

    def get_hw_elems_list(self) -> List:
        self._updateHwElemsInfo()
        return self.ricHwElemsList

    def send_ric_rest_cmd(self, ricRestCmd: str) -> None:
        self.ricIF.sendRICRESTURL(ricRestCmd)

    def send_ric_rest_cmd_sync(self, ricRestCmd: str) -> Dict:
        return self.ricIF.cmdRICRESTSync(ricRestCmd)

    def register_logging_callback(self, loggingCallback: Callable[[str],None]) -> None:
        self.loggingCallback = loggingCallback

    def get_interface_stats(self) -> Dict:
        return self.ricIF.getStats()

    def preException(self, isFatal: bool) -> None:
        if isFatal:
            self.ricIF.close()
        logger.debug(f"Pre-exception isFatal {isFatal}")

    def _rxDecodedMsg(self, decodedMsg: DecodedMsg, interface: RICInterface):
        if decodedMsg.protocolID == RICProtocols.PROTOCOL_ROSSERIAL:
            # logger.debug(f"ROSSERIAL message received {len(decodedMsg.payload)}")
            self.lastSubscribedMsgTime = time.time()
            if decodedMsg.payload:
                RICROSSerial.decode(decodedMsg.payload, 0, self.ricHardware.updateWithROSSerialMsg)
        elif decodedMsg.protocolID == RICProtocols.PROTOCOL_RICREST:
            # logger.debug(f"RIC REST message received {decodedMsg.payload}")
            pass

    def _logDebugMsg(self, logMsg: str) -> None:
        if self.loggingCallback:
            self.loggingCallback(logMsg)

    def _msgTimerCallback(self) -> None:
        if self.isClosing:
            return
        if (self._initComplete and self.subscribeRateHz != 0) and \
                 (self.lastSubscribedMsgTime is None or \
                    time.time() > self.lastSubscribedMsgTime + self.maxTimeBetweenPubs):
            # Subscribe for publication messages
            self.ricIF.sendRICRESTCmdFrame('{"cmdName":"subscription","action":"update",' + \
                            '"pubRecs":[' + \
         '{' + f'"name":"MultiStatus","rateHz":{self.subscribeRateHz},' + '}' + \
                                '{"name":"PowerStatus","rateHz":1.0},' + \
                                '{' + f'"name":"AddOnStatus","rateHz":{self.subscribeRateHz}' + '}' + \
                            ']}\0')
            self.lastSubscribedMsgTime = time.time()

    def _updateHwElemsInfo(self):
        hwElemsInfo = self.ricIF.cmdRICRESTSync("hwstatus")
        if hwElemsInfo.get("rslt", "") == "ok":
            self.ricHwElemsList = hwElemsInfo.get("hw", [])
            self.ricHwElemsInfoByIDNo = {}
            for el in self.ricHwElemsList:
                if "IDNo" in el:
                    self.ricHwElemsInfoByIDNo[el["IDNo"]] = el

    def get_test_output(self) -> dict:
        return self.ricIF.getTestOutput()<|MERGE_RESOLUTION|>--- conflicted
+++ resolved
@@ -160,8 +160,7 @@
         return self.ricIF.cmdRICRESTRslt(f"traj/lean?side={directionNum}&leanAngle={amount}&moveTime={move_time}")
 
     def walk(self, num_steps: int = 2, start_foot:str = 'auto', turn: int = 0,
-<<<<<<< HEAD
-                step_length:int = 40, move_time: int = 1500) -> bool:
+                step_length:int = 25, move_time: int = 1500) -> bool:
         side_url_param = ''
         if start_foot != 'auto':
             try:
@@ -172,15 +171,6 @@
             side_url_param = f'&side={sideNum}'
         return self.ricIF.cmdRICRESTRslt(f"traj/step/{num_steps}?stepLength={step_length}&turn={turn}"
                                          f"&moveTime={move_time}" + side_url_param)
-=======
-                step_length:int = 25, move_time: int = 1500) -> bool:
-        try:
-            sideNum = ClientGeneric.SIDE_CODES[start_foot]
-        except KeyError:
-            raise MartyCommandException("Direction must be one of {}, not '{}'"
-                                        "".format(set(ClientGeneric.SIDE_CODES.keys()), start_foot))
-        return self.ricIF.cmdRICRESTRslt(f"traj/step/{num_steps}?side={sideNum}&stepLength={step_length}&turn={turn}&moveTime={move_time}")
->>>>>>> e05cc432
 
     def eyes(self, joint_id: int, pose_or_angle: Union[str, int], move_time: int = 100) -> bool:
         if type(pose_or_angle) is str:
@@ -223,13 +213,8 @@
     def wiggle(self, move_time: int = 5000) -> bool:
         return self.ricIF.cmdRICRESTRslt(f"traj/wiggle?moveTime={move_time}")
 
-<<<<<<< HEAD
-    def sidestep(self, side: str, steps: int = 1, step_length: int = 100,
-            move_time: int = 2000) -> bool:
-=======
     def sidestep(self, side: str, steps: int = 1, step_length: int = 50,
             move_time: int = 1000) -> bool:
->>>>>>> e05cc432
         if side != 'right' and side != 'left':
             raise MartyCommandException("side must be one of 'right' or 'left', not '{}'"
                                         "".format(side))
