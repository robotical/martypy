--- conflicted
+++ resolved
@@ -1,13 +1,8 @@
 import logging
 import os
 import time
-<<<<<<< HEAD
 from typing import Callable, Dict, List, Optional, Union
 from packaging import version
-=======
-import re
-from typing import Callable, Dict, List, Optional, Union, Tuple
->>>>>>> d5d0510a
 
 from .ClientGeneric import ClientGeneric
 from .RICCommsSerial import RICCommsSerial
@@ -551,24 +546,7 @@
     def _msgTimerCallback(self) -> None:
         if self.isClosing:
             return
-<<<<<<< HEAD
-        if self._systemVersionGtEq(self._minSysVersForSubscribeAPI) and \
-                 self._initComplete and \
-                 self.subscribeRateHz != 0 and \
-                 (self.lastSubscribedMsgTime is None or \
-                    time.time() > self.lastSubscribedMsgTime + self.maxTimeBetweenPubs):
-            # Subscribe for publication messages
-            self.ricIF.sendRICRESTCmdFrame('{"cmdName":"subscription","action":"update",' + \
-                            '"pubRecs":[' + \
-                                '{' + f'"name":"MultiStatus","rateHz":{self.subscribeRateHz},' + '}' + \
-                                '{"name":"PowerStatus","rateHz":1.0},' + \
-                                '{' + f'"name":"AddOnStatus","rateHz":{self.subscribeRateHz}' + '}' + \
-                            ']}')
-        # Set subscribed message time here even if not subscribed as older firmware auto-subscribes
-        self.lastSubscribedMsgTime = time.time()
-=======
         self._subscribeToPubMessages(False)
->>>>>>> d5d0510a
 
     def _updateHwElemsInfo(self):
         hwElemsInfo = self.ricIF.cmdRICRESTURLSync("hwstatus")
@@ -582,13 +560,6 @@
     def get_test_output(self) -> dict:
         return self.ricIF.getTestOutput()
 
-<<<<<<< HEAD
-    def _systemVersionGtEq(self, compareToVersion):
-        if self.ricSystemInfo is None:
-            return False
-        versInfo = self.ricSystemInfo.get("SystemVersion","0.0.0")
-        return version.parse(versInfo) >= version.parse(compareToVersion)
-=======
     def _subscribeToPubMessages(self, forceResubscribe: bool):
         timeForSubscr = self.lastRICSerialMsgTime is None or time.time() > self.lastRICSerialMsgTime + self.maxTimeBetweenPubs
         resubscrReqd = self.lastSubscrReqMsgTime is None or time.time() > self.lastSubscrReqMsgTime + self.minTimeBetweenSubReqs
@@ -604,5 +575,4 @@
             self.lastSubscrReqMsgTime = time.time()
 
     def _onReconnect(self):
-        self._subscribeToPubMessages(True)
->>>>>>> d5d0510a
+        self._subscribeToPubMessages(True)