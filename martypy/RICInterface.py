--- conflicted
+++ resolved
@@ -234,12 +234,8 @@
         return True
 
     def sendRICRESTCmdFrameSync(self, msg: Union[str,bytes], 
-<<<<<<< HEAD
                     payload: Union[Union[bytes, str], None] = None,
-=======
-                    payload: Union[bytes, str] | None = None,
                     bridgeID: int | None = None,
->>>>>>> 29e1f489
                     timeOutSecs: Optional[float] = None) -> Dict:
         '''
         Send RICREST command frame message and wait for response
