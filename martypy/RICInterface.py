'''
RICInterface
'''
<<<<<<< HEAD
from __future__ import annotations
from typing import Callable, Dict, Union
=======
from typing import Callable, Dict
>>>>>>> 1fcad559
import time
import threading
import logging
import json
import os
from .RICProtocols import DecodedMsg, RICProtocols
from .RICCommsBase import RICCommsBase
from .ValueAverager import ValueAverager
from .Exceptions import MartyTransferException

logger = logging.getLogger(__name__)

class RICInterface:
    '''
    RICInterface
    '''
    def __init__(self, commsHandler: RICCommsBase) -> None:
        '''
        Initialise RICInterface
        '''
        self.commsHandler = commsHandler
        self.ricProtocols = RICProtocols()
        self.decodedMsgCB = None
        self.logLineCB = None
        # Message command/response matching
        self.msgTimerCB = None
        self._msgsOutstanding: Dict = {}
        self._msgsOutstandingLock = threading.Lock()
        self.msgRespTimeoutSecs = 1.5
        # AddOn QueryRaw message matching
        self._rawQueryOutstanding: Dict = {}
        self._rawQueryOutstandingLock = threading.Lock()
        self._rawQueryMsgKey = 1
        # Stats
        self.roundTripInfo = ValueAverager()
        self.statsMatched = 0
        self.statsUnMatched = 0
        self.statsUnNumbered = 0
        self.uploadBytesPerSec = ValueAverager()
        # File send vars
        self._fileOTAStartFailed = False
        self._fileOTAStartedOK = False
        self._fileNotStarted = False
        self._fileUserCancel = False
        self._fileSendOkTo = None
        self._fileSendNewOkTo = False
        self.BLOCK_ACK_TIMEOUT_MS = 15000
        self.BATCH_RETRY_MAX = 3

    def __del__(self) -> None:
        self.commsHandler.close()

    def open(self, openParams: Dict) -> bool:
        '''
        Open interface to RIC
        Args:
            openParams: dict containing params used to open the connection
                    (see RICCommsBase and derived classes for details)
        Returns:
            True if open succeeded or port is already open
        Throws:
            SerialException: if the serial port cannot be opened
        '''
        self.commsHandler.setRxFrameCB(self._onRxFrameCB)
        self.commsHandler.setRxLogLineCB(self._onLogLineCB)
        openOk = self.commsHandler.open(openParams)

        # Start timer to check message completion
        self.msgTimeoutCheckTimer = threading.Timer(1.0, self._msgTimeoutCheck)
        self.msgTimeoutCheckTimer.daemon = True
        self.msgTimeoutCheckTimer.start()
        return openOk

    def close(self) -> None:
        '''
        Close interface to RIC
        Args:
            none
        Returns:
            None
        '''
        self.commsHandler.close()

<<<<<<< HEAD
    def isOpen(self) -> None:
        return self.commsHandler.isOpen()

    def setDecodedMsgCB(self, onDecodedMsg: Callable[[DecodedMsg, RICInterface], None]) -> None:
=======
    def setDecodedMsgCB(self, onDecodedMsg: Callable[[DecodedMsg, 'RICInterface'], None]) -> None:
>>>>>>> 1fcad559
        '''
        Set callback on decoded message received from RIC
        Args:
            cb: callback function (takes 2 parameters: decoded message and this object)
        Returns:
            None
        '''
        self.decodedMsgCB = onDecodedMsg

    def setLogLineCB(self, onLogLine: Callable[[str], None]) -> None:
        '''
        Set callback on logging line received
        Args:
            onLogLine: callback function (takes 1 parameter which is the line of logging information)
        Returns:
            None
        '''
        self.logLineCB = onLogLine

    def setTimerCB(self, onMsgTimerCB: Callable[[], None]) -> None:
        '''
        Set callback which can be used to check for message types (e.g. publish)
        Args:
            onMsgTimerCB: callback function (takes 0 parameters)
        Returns:
            None
        '''
        self.msgTimerCB = onMsgTimerCB

    def sendRICRESTURL(self, msg: str, timeOutSecs: float = None) -> bool:
        '''
        Send RICREST URL message
        Args:
            msg: string containing command URL
            timeOutSecs: message time-out override in seconds (or None to use default)
        Returns:
            True if message sent
        '''
        ricRestMsg, msgNum = self.ricProtocols.encodeRICRESTURL(msg)
        timeOutSecs = timeOutSecs if timeOutSecs is not None else self.msgRespTimeoutSecs
        with self._msgsOutstandingLock:
            self._msgsOutstanding[msgNum] = {"timeSent": time.time(), "timeOutSecs": timeOutSecs}
        # logger.debug(f"sendRICRESTURL msgNum {msgNum} time {time.time()} msg {msg}")
        self.commsHandler.send(ricRestMsg)
        return True

    def cmdRICRESTURLSync(self, msg: str, timeOutSecs: float = None) -> Dict:
        '''
        Send RICREST URL message and wait for response
        Args:
            msg: string containing command URL
            timeOutSecs: message time-out override in seconds (or None to use default)
        Returns:
            Response turned into a dictionary (from JSON)
        '''
        ricRestMsg, msgNum = self.ricProtocols.encodeRICRESTURL(msg)
        # logger.debug(f"msgNum {msgNum} msg {msg}")
        msgSendTime = time.time()
        timeOutSecs = timeOutSecs if timeOutSecs is not None else self.msgRespTimeoutSecs
        with self._msgsOutstandingLock:
            self._msgsOutstanding[msgNum] = {"timeSent": msgSendTime, "timeOutSecs": timeOutSecs, "awaited":True}
        self.commsHandler.send(ricRestMsg)
        # Wait for result
        while time.time() < msgSendTime + timeOutSecs:
            with self._msgsOutstandingLock:
                # Should be an outstanding message - if not there's a problem
                if msgNum not in self._msgsOutstanding:
                    return {"rslt":"failResponse"}
                # Check if response received
                if self._msgsOutstanding[msgNum].get("respValid", False):
                    try:
                        # Get response
                        respStr = self._msgsOutstanding[msgNum].get("resp", None)
                        respObj = {}
                        if respStr:
                            respObj = json.loads(respStr.payload.rstrip('\0'))
                        debugMsgRespTime = self._msgsOutstanding[msgNum].get("respTime", 0)
                        # logger.debug(f"sendRICRESTURLSync msgNum {msgNum} msg {msg} resp {json.dumps(respObj)} sendTime {msgSendTime} respTime {debugMsgRespTime}")
                        return respObj
                    except Exception as excp:
                        logger.warn(f"sendRICRESTURLSync msgNum {msgNum} response is not JSON {excp}")
            time.sleep(0.01)
        return {"rslt":"failTimeout"}

    def cmdRICRESTRslt(self, msg: str, timeOutSecs: float = None) -> bool:
        '''
        Send RICREST URL message and wait for response
        Args:
            msg: string containing command URL
            timeOutSecs: message time-out override in seconds (or None to use default)
        Returns:
            Response turned into a dictionary (from JSON)
        '''
        response = self.cmdRICRESTURLSync(msg, timeOutSecs)
        return response.get("rslt", "") == "ok"

    def sendRICRESTCmdFrame(self, msg: Union[str,bytes], 
                    payload: Union[bytes, str] = None, timeOutSecs: float = None) -> bool:
        '''
        Send RICREST command frame message
        Args:
            msg: string or bytes containing command frame
            payload: optional payload
            timeOutSecs: message time-out override in seconds (or None to use default)
        Returns:
            True if message sent
        '''
        ricRestMsg, msgNum = self.ricProtocols.encodeRICRESTCmdFrame(msg, payload)
        # logger.debug(f"sendRICRESTCmdFrame msgNum {msgNum} len {len(ricRestMsg)} msg {msg}")
        timeOutSecs = timeOutSecs if timeOutSecs is not None else self.msgRespTimeoutSecs
        with self._msgsOutstandingLock:
            self._msgsOutstanding[msgNum] = {"timeSent": time.time(), "timeOutSecs": timeOutSecs}
        self.commsHandler.send(ricRestMsg)
        return True

    def sendRICRESTCmdFrameSync(self, msg: Union[str,bytes], 
                    payload: Union[bytes, str] = None,
                    timeOutSecs: float = None) -> Dict:
        '''
        Send RICREST command frame message and wait for response
        Args:
            msg: string or bytes containing command frame
            payload: optional payload
            timeOutSecs: message time-out override in seconds (or None to use default)
        Returns:
            Response turned into a dictionary (from JSON)
        '''
        # Encode frame
        ricRestMsg, msgNum = self.ricProtocols.encodeRICRESTCmdFrame(msg, payload)
        # logger.debug(f"sendRICRESTCmdFrameSync msgNum {msgNum} len {len(ricRestMsg)} msg {msg}")
        msgSendTime = time.time()
        timeOutSecs = timeOutSecs if timeOutSecs is not None else self.msgRespTimeoutSecs
        with self._msgsOutstandingLock:
            self._msgsOutstanding[msgNum] = {"timeSent": msgSendTime, "timeOutSecs": timeOutSecs, "awaited":True}
        self.commsHandler.send(ricRestMsg)
        # Wait for result
        while time.time() < msgSendTime + timeOutSecs:
            logger.debug(f"sendRICRESTCmdFrameSync while loop")
            with self._msgsOutstandingLock:
                # Should be an outstanding message - if not there's a problem
                if msgNum not in self._msgsOutstanding:
                    return {"rslt":"failResponse"}
                # Check if response received
                if self._msgsOutstanding[msgNum].get("respValid", False):
                    try:
                        # Get response
                        respStr = self._msgsOutstanding[msgNum].get("resp", None)
                        respObj = {}
                        if respStr:
                            respObj = json.loads(respStr.payload.rstrip('\0'))
                        debugMsgRespTime = self._msgsOutstanding[msgNum].get("respTime", 0)
                        # logger.debug(f"sendRICRESTCmdFrameSync msgNum {msgNum} msg {msg} resp {json.dumps(respObj)} sendTime {msgSendTime} respTime {debugMsgRespTime}")
                        return respObj
                    except Exception as excp:
                        logger.debug(f"msgNum {msgNum} response is not JSON {excp}", )
            time.sleep(0.01)
        logger.debug(f"sendRICRESTCmdFrameSync msgNum {msgNum} msg {msg} sendTime {msgSendTime} timeNow {time.time()} timeout {timeOutSecs}")
        return {"rslt":"failTimeout"}

    def sendRICRESTFileBlock(self, data: bytes) -> bool:
        '''
        Send RICREST file block
        Args:
            data: bytes of file data
        Returns:
            True if message sent
        '''
        ricRestMsg, _ = self.ricProtocols.encodeRICRESTFileBlock(data)
        # logger.debug(f"sendRICRESTFileBlock msgNum {msgNum} len {len(ricRestMsg)}")
        self.commsHandler.send(ricRestMsg)
        return True

    def newRoundTrip(self, rtTime:int) -> None:
        '''
        Indicate a new round-trip for a message is complete - this is
        for statistics gathering
        Args:
            rtTime: time taken for round-trip in seconds
        Returns:
            None
        '''
        self.roundTripInfo.add(rtTime)
        # logger.debug(f"RTTime {self.roundTripInfo.getAvg()}")

    def sendTestMsgs(self, numMsgs:int, bytesPerMsg: int) -> None:
        '''
        Send a batch of test messages
        Args:
            numMsgs: number of messages to send
            bytesPerMsg: bytes in each message
        Returns:
            None
        '''
        dataBlock = bytearray(bytesPerMsg)
        for i in range(numMsgs):
            self.commsHandler.send(dataBlock)

    def _sendFileProgressCheckAbort(self, progressCB: Callable[[int, int, RICInterface], bool], 
                    currentPos: int, fileSize: int) -> bool:
        if not progressCB:
            return False
        if not progressCB(currentPos, fileSize, self):
            self.sendRICRESTCmdFrameSync('{"cmdName":"ufCancel"}')
            return True
        if self._fileOTAStartFailed or self._fileNotStarted or self._fileUserCancel:
            return True
        return False

    def sendFile(self, filename: str, fileDest: str, reqStr: str = '', 
                progressCB: Callable[[int, int, RICInterface], bool] = None) -> bool:
        '''
        Send a file (from the file system)
        Args:
            filename: name of file to send
            fileDest: "fs" to upload to file system, "ricfw" for new RIC firmware
            reqStr: API request used for transfer, if left blank this is inferred from fileDest, other
                    values include "fileupload" and "espfwupdate" - see RIC documentation for API
            progressCB: callback used to indicate how file send is progressing, callable takes three params
                    which are bytesSent, totalBytes and the interface to RIC (of type RICInterface) and
                    returns a bool which should be True to continue the file upload or False to abort
        Returns:
            True if operation succeeded
        Throws:
            OSError: operating system exceptions
            May throw other exceptions so include a general exception handler
        '''
        # Send new firmware in the bin folder using the CommandHandler protocol
        with open(filename, "rb") as f:

            # Read firmware
            binaryImage = f.read()
            binaryImageLen = len(binaryImage)
            # logger.debug(f"File {filename} is {binaryImageLen} bytes long")

            # Check if we're uploading firmware
            isFirmware = fileDest == "ricfw"
            if reqStr == '':
                reqStr = 'espfwupdate' if isFirmware else 'fileupload'
            uploadName = "fw" if isFirmware else os.path.basename(filename)
            self._fileOTAStartFailed = False
            self._fileOTAStartedOK = False
            self._fileNotStarted = False
            self._fileUserCancel = False

            # Frames follow the approach used in the web interface start, block..., end
<<<<<<< HEAD
            resp = self.sendRICRESTCmdFrameSync('{' + f'"cmdName":"ufStart","reqStr":"{reqStr}","fileType":"{fileDest}",' + \
                            f'"fileName":"{uploadName}","fileLen":{str(binaryImageLen)}' + '}', 
                            timeOutSecs = 10)
            if resp.get("rslt","") != "ok":
                raise MartyTransferException("File transfer start not acknowledged")

            # Block and batch sizes
            blockMaxSize = self.commsHandler.commsParams.fileTransfer.get("fileBlockMax", 5000)
            blockMaxSize = resp.get("batchMsgSize", blockMaxSize)
            batchAckSize = resp.get("batchAckSize", 50)
            self._fileSendOkTo = 0

            # Debug
            # logger.debug(f"ricIF sendFile blockMaxSize {blockMaxSize} batchAckSize {batchAckSize} resp {resp}")

            # Progress and check for abort
            if self._sendFileProgressCheckAbort(progressCB, self._fileSendOkTo, binaryImageLen):
                return False

            # Wait for a period depending on whether we're sending firmware - this is because starting
            # a firmware update involves the ESP32 in a long-running activity and the firmware becomes
            # unresponsive during this time
            if isFirmware:
                for i in range(5):
                    time.sleep(1)
                    if self._sendFileProgressCheckAbort(progressCB, 0, binaryImageLen):
                        return False
                    if self._fileOTAStartedOK:
                        break

            # Debug
            # logger.debug(f"ricIF sendFile starting to send file data ...")

            # Send file blocks
            numBlocks = 0
            batchRetryCount = 0
            while self._fileSendOkTo < binaryImageLen:

                # NOTE: first batch MUST be of size 1 (not batchAckSize) because RIC performs a long-running
                # blocking task immediately after receiving the first message in a firmware
                # update - although this could be relaxed for non-firmware update file uploads
                sendFromPos = self._fileSendOkTo
                batchStartPos = self._fileSendOkTo
                batchStartTime = time.time()
                batchSize = 1 if sendFromPos == 0 else batchAckSize
                batchBlockIdx = 0
                self._fileSendNewOkTo = False
                while batchBlockIdx < batchSize and sendFromPos < binaryImageLen:

                    # Send block
                    blockToSend = binaryImage[sendFromPos:sendFromPos+blockMaxSize]
                    self.sendRICRESTFileBlock(sendFromPos.to_bytes(4, 'big') + blockToSend)
                    sendFromPos += blockMaxSize
                    batchBlockIdx += 1

                    # Check if we have received a file-not-started error
                    if self._fileNotStarted or self._fileUserCancel:
                        break

                # Debug
                # logger.debug(f"ricIF sendFile sent batch - start at {batchStartPos} end at {sendFromPos} okto {self._fileSendOkTo}")

                # Wait for response (there is a timeout at the ESP end to ensure a response is always returned
                # even if blocks are dropped on reception at ESP) - the timeout here is for these responses
                # being dropped
                timeNow = time.time()
                while time.time() - timeNow < self.BLOCK_ACK_TIMEOUT_MS:
                    # Progress update
                    if self._sendFileProgressCheckAbort(progressCB, self._fileSendOkTo, binaryImageLen):
                        return False

                    # Debug
                    # logger.debug(f"ricIF sendFile checking for OKTO {self._fileSendOkTo} batchStartPos {batchStartPos}")

                    # Check for okto
                    if self._fileSendNewOkTo:
                        batchRetryCount = 0
                        # Update stats
                        if self._fileSendOkTo > batchStartPos:
                            batchBytesPerSec = (self._fileSendOkTo - batchStartPos) / (time.time() - batchStartTime)
                            self.uploadBytesPerSec.add(batchBytesPerSec)
                        break

                    # Wait
                    time.sleep(1)

                # Check if no okto has been received with a greater position than batchStartPos
                if self._fileSendOkTo <= batchStartPos:
                    batchRetryCount += 1
                    if batchRetryCount > self.BATCH_RETRY_MAX:
                        return False

                # Block count
                numBlocks += 1

            # Debug
            # logger.debug(f"ricIF sendFile sending END")

            # End frame
            resp = self.sendRICRESTCmdFrameSync('{' + f'"cmdName":"ufEnd","reqStr":"fileupload","fileType":"{fileDest}",' + \
=======
            time.sleep(1.0)
            fileType = "fs"
            uploadType = "fileupload"
            if isEspFirmware:
                fileType = "ricfw"
                uploadType = "espFwUpdate"
            self.sendRICRESTCmdFrame('{' + f'"cmdName":"ufStart","reqStr":"{uploadType}","fileType":"{fileType}",' + \
                            f'fileName":"{filename}","fileLen":{str(binaryImageLen)}' + '}\0')
            time.sleep(1.0)

            # Split the file into blocks
            blockMaxSize = 200
            numBlocks = binaryImageLen//blockMaxSize + (0 if (binaryImageLen % blockMaxSize == 0) else 1)
            # logger.debug(f"Sending file in {numBlocks} blocks of {blockMaxSize} max bytes")
            for i in range(numBlocks):
                blockStart = i*blockMaxSize
                blockToSend = binaryImage[blockStart:blockStart+blockMaxSize]
                self.sendRICRESTFileBlock(blockStart.to_bytes(4, 'big') + blockToSend)
                time.sleep(0.01)
                # if i % 10 == 9:
                #     logger.debug(f"SendFile Progress {i * 100 / numBlocks:0.1f}%")

            # End frame
            time.sleep(1.0)
            self.sendRICRESTCmdFrame('{' + f'"cmdName":"ufEnd","reqStr":"fileupload","fileType":"{fileType}",' + \
>>>>>>> 1fcad559
                            f'"fileName":"{filename}","fileLen":{str(binaryImageLen)},' + \
                            f'"blockCount":{str(numBlocks)}' + '}', 
                            timeOutSecs = 5)
            if resp.get("rslt","") != "ok":
                return False
            return True

    def getStats(self) -> Dict:
        return {
            "roundTripAvgS":self.roundTripInfo.getAvg(),
            "unmatched":self.statsUnMatched,
            "matched":self.statsMatched,
            "unnumbered":self.statsUnNumbered,
            "uploadBPS":self.uploadBytesPerSec.getAvg(),
        }

    def addOnQueryRaw(self, addOnName: str, dataToWrite: bytes, numBytesToRead: int,
                        timeOutSecs: float = None) -> Dict:
        '''
        Write and read an addOn directly (raw-mode)
        Args:
            addOnName, name of the addOn (see get_add_ons_status() at the top level or response to
                addon/list REST API command)
            dataToWrite, can be zero length if nothing is to be written, the first byte will generally
                be the register or opcode of the addOn
            numBytesToRead: number of bytes to read from the device - can be zero
            timeOutSecs: message time-out override in seconds (or None to use default)
        Returns:
            Dict with keys including:
                "rslt" - the result which will be "ok" if the query succeeded
                "dataRead" - the data read from the addOn
        '''
        # Handle msgKey
        msgKey = self._rawQueryMsgKey
        self._rawQueryMsgKey += 1
        if self._rawQueryMsgKey > 99999:
            self._rawQueryMsgKey = 1

        # Form command
        hexWrStr = dataToWrite.hex()
        ricRestCmd = f"elem/{addOnName}/json?cmd=raw&hexWr={hexWrStr}&numToRd={numBytesToRead}&msgKey={msgKey}"

        # Register in raw message matching
        timeOutSecs = timeOutSecs if timeOutSecs is not None else self.msgRespTimeoutSecs
        with self._rawQueryOutstandingLock:
            self._rawQueryOutstanding[msgKey] = {"timeSent": time.time(), "timeOutSecs": timeOutSecs, "awaited":True}

        # Send message
        resp = self.cmdRICRESTURLSync(ricRestCmd)
        resp["dataRead"] = b""
        if resp.get("rslt", "") != "ok":
            self._rawQueryOutstanding.pop(msgKey)
            return resp

        # Wait for a report message generated by the addOn access process
        msgSendTime = time.time()
        while time.time() < msgSendTime + timeOutSecs:
            with self._rawQueryOutstandingLock:
                # Should be an outstanding message - if not there's a problem
                if msgKey not in self._rawQueryOutstanding:
                    resp["rslt"] = "failReport"
                    return resp
                # Check if a report received
                if self._rawQueryOutstanding[msgKey].get("reptValid", False):
                    # Get report
                    reptObj = self._rawQueryOutstanding[msgKey].get("reptObj", {})
                    # logger.debug(f"msgKey {msgKey} msg {ricRestCmd} rept {json.dumps(reptObj)} sendTime {msgSendTime}")
                    resp["dataRead"] = reptObj.get("hexRd", b"")
                    return resp
            time.sleep(0.01)
        return {"rslt":"failTimeout"}

    def _onRxFrameCB(self, frame: bytes) -> None:
        # logger.debug(f"_onRxFrameCB Rx len {len(frame)} data {frame.hex()}")
        decodedMsg = self.ricProtocols.decodeRICFrame(frame)
        doRxCallback = True
        if decodedMsg.msgNum != 0:
            # Numbered message - this is the response to a REST API command
            # logger.debug(f"_onRxFrameCB msgNum {decodedMsg.msgNum} {decodedMsg.payload}")
            isUnmatched = False
            with self._msgsOutstandingLock:
                if decodedMsg.msgNum in self._msgsOutstanding:
                    msgRec = self._msgsOutstanding[decodedMsg.msgNum]
                    roundTripTime = time.time() - msgRec["timeSent"]
                    self.newRoundTrip(roundTripTime)
                    if not msgRec.get("awaited", False):
                        self._msgsOutstanding.pop(decodedMsg.msgNum)
                    else:
                        msgRec["resp"] = decodedMsg
                        msgRec["respValid"] = True
                        msgRec["respTime"] = time.time()
                    self.statsMatched += 1
                else:
                    isUnmatched = True
                    self.statsUnMatched += 1
            if isUnmatched:
                logger.warn(f"_onRxFrameCB Unmatched msgNum {decodedMsg.msgNum}")
            doRxCallback = isUnmatched
        else:
            # logger.debug(f"_onRxFrameCB unnumbered restType {decodedMsg.restType} msgType {decodedMsg.msgTypeCode}")
            if decodedMsg.msgTypeCode == RICProtocols.MSG_TYPE_REPORT:
                # Report message - this can include results of accessing addOns
                # logger.debug(f"_onRxFrameCB REPORT {decodedMsg.payload}")
                reptObj = {}
                try:
                    reptObj = json.loads(decodedMsg.payload.rstrip('\0'))
                except Exception as excp:
                    logger.warn(f"_onRxFrameCB REPORT is not JSON {excp}")
                msgKey = reptObj.get("msgKey", '')
                if type(msgKey) is str:
                    msgKey = int(msgKey)
                if msgKey != 0:
                    isUnmatched = False
                    with self._rawQueryOutstandingLock:
                        if msgKey in self._rawQueryOutstanding:
                            msgRec = self._rawQueryOutstanding[msgKey]
                            if not msgRec.get("awaited", False):
                                self._rawQueryOutstanding.pop(msgKey)
                            else:
                                msgRec["reptObj"] = reptObj
                                msgRec["reptValid"] = True
                        else:
                            isUnmatched = True
                    if isUnmatched:
                        logger.debug(f"Unmatched msgKey {msgKey}")
                    doRxCallback = isUnmatched
            elif decodedMsg.msgTypeCode == RICProtocols.MSG_TYPE_RESPONSE:
                # logger.debug(f"RESPONSE {decodedMsg.payload}")
                # Check for okto message
                reptObj = {}
                try:
                    reptObj = json.loads(decodedMsg.payload.rstrip('\0'))
                except Exception as excp:
                    logger.warn(f"_onRxFrameCB REPORT is not JSON {excp}")
                if "okto" in reptObj:
                    okto = reptObj.get("okto", -1)
                    if self._fileSendOkTo < okto:
                        self._fileSendOkTo = okto
                    self._fileSendNewOkTo = True
                    # logger.debug(f"OKTO MESSAGE {reptObj['okto']}")
                elif "cmdName" in reptObj:
                    cmdName = reptObj.get("cmdName","")
                    if cmdName == "ufBlock" or cmdName == "ufStatus" or cmdName == "ufCancel":
                        reason = reptObj.get("reason","")
                        if reason == "OTAStartFailed":
                            self._fileOTAStartFailed = True
                        elif reason == "OTAStartedOK":
                            self._fileOTAStartedOK = True
                        elif reason == "notStarted":
                            self._fileNotStarted = True
                        elif reason == "userCancel":
                            self._fileUserCancel = True
                    logger.warn(f"_onRxFrameCB {cmdName} reason {reason}")
                else:
                    logger.warn(f"_onRxFrameCB response not OkTo or fileUpload ... {decodedMsg.payload}")

            self.statsUnNumbered += 1
        # Call the decoded-message callback with the message
        if doRxCallback and self.decodedMsgCB is not None:
            self.decodedMsgCB(decodedMsg, self)

    def _onLogLineCB(self, line: str) -> None:
        if self.logLineCB:
            self.logLineCB(line)

    def _msgTimeoutCheck(self) -> None:
        # Check messages outstanding
        # logger.debug("Check outstanding messages")
        msgIdxsToRemove = []
        msgIdxsTimedOut = []
        with self._msgsOutstandingLock:
            for msgItem in self._msgsOutstanding.items():
                timeSinceSent = time.time() - msgItem[1].get("timeSent", 0)
                if timeSinceSent > msgItem[1].get("timeOutSecs", self.msgRespTimeoutSecs):
                    if not msgItem[1].get("respValid", False):
                        msgIdxsTimedOut.append(msgItem[0])
                    msgIdxsToRemove.append(msgItem[0])

        # Debug
        for msgIdx in msgIdxsTimedOut:
            logger.warn(f"Message {msgIdx} timed out timeSent {self._msgsOutstanding[msgIdx].get('timeSent',0)} timeNow {time.time()}")

        # Remove timed-out messages
        for msgIdx in msgIdxsToRemove:
            with self._msgsOutstandingLock:
                self._msgsOutstanding.pop(msgIdx)

<<<<<<< HEAD
        # Check rawQuery reports outstanding
        # logger.debug("Check rawQuery reports outstanding")
        msgKeysToRemove = []
        msgKeysTimedOut = []
        with self._rawQueryOutstandingLock:
            for msgItem in self._rawQueryOutstanding.items():
                timeSinceSent = time.time() - msgItem[1].get("timeSent", 0)
                if timeSinceSent > msgItem[1].get("timeOutSecs", self.msgRespTimeoutSecs):
                    if not msgItem[1].get("reptValid", False):
                        msgKeysTimedOut.append(msgItem[0])
                    msgKeysToRemove.append(msgItem[0])

        # Debug
        for msgKey in msgKeysTimedOut:
            logger.warn(f"rawQuery {msgKey} timed out at time {time.time()}")

        # Remove timed-out rawQueries
        for msgKey in msgKeysToRemove:
            with self._rawQueryOutstandingLock:
                self._rawQueryOutstanding.pop(msgKey)

=======
>>>>>>> 1fcad559
        # Restart timer
        if self.commsHandler is not None and self.commsHandler.isOpen():
            self.msgTimeoutCheckTimer = threading.Timer(1.0, self._msgTimeoutCheck)
            self.msgTimeoutCheckTimer.start()

        # Callback on timer if required
        if self.msgTimerCB:
            self.msgTimerCB()

    def getTestOutput(self) -> dict:
        return self.commsHandler.getTestOutput()<|MERGE_RESOLUTION|>--- conflicted
+++ resolved
@@ -1,12 +1,7 @@
 '''
 RICInterface
 '''
-<<<<<<< HEAD
-from __future__ import annotations
 from typing import Callable, Dict, Union
-=======
-from typing import Callable, Dict
->>>>>>> 1fcad559
 import time
 import threading
 import logging
@@ -90,14 +85,10 @@
         '''
         self.commsHandler.close()
 
-<<<<<<< HEAD
     def isOpen(self) -> None:
         return self.commsHandler.isOpen()
 
-    def setDecodedMsgCB(self, onDecodedMsg: Callable[[DecodedMsg, RICInterface], None]) -> None:
-=======
     def setDecodedMsgCB(self, onDecodedMsg: Callable[[DecodedMsg, 'RICInterface'], None]) -> None:
->>>>>>> 1fcad559
         '''
         Set callback on decoded message received from RIC
         Args:
@@ -343,7 +334,6 @@
             self._fileUserCancel = False
 
             # Frames follow the approach used in the web interface start, block..., end
-<<<<<<< HEAD
             resp = self.sendRICRESTCmdFrameSync('{' + f'"cmdName":"ufStart","reqStr":"{reqStr}","fileType":"{fileDest}",' + \
                             f'"fileName":"{uploadName}","fileLen":{str(binaryImageLen)}' + '}', 
                             timeOutSecs = 10)
@@ -444,33 +434,6 @@
 
             # End frame
             resp = self.sendRICRESTCmdFrameSync('{' + f'"cmdName":"ufEnd","reqStr":"fileupload","fileType":"{fileDest}",' + \
-=======
-            time.sleep(1.0)
-            fileType = "fs"
-            uploadType = "fileupload"
-            if isEspFirmware:
-                fileType = "ricfw"
-                uploadType = "espFwUpdate"
-            self.sendRICRESTCmdFrame('{' + f'"cmdName":"ufStart","reqStr":"{uploadType}","fileType":"{fileType}",' + \
-                            f'fileName":"{filename}","fileLen":{str(binaryImageLen)}' + '}\0')
-            time.sleep(1.0)
-
-            # Split the file into blocks
-            blockMaxSize = 200
-            numBlocks = binaryImageLen//blockMaxSize + (0 if (binaryImageLen % blockMaxSize == 0) else 1)
-            # logger.debug(f"Sending file in {numBlocks} blocks of {blockMaxSize} max bytes")
-            for i in range(numBlocks):
-                blockStart = i*blockMaxSize
-                blockToSend = binaryImage[blockStart:blockStart+blockMaxSize]
-                self.sendRICRESTFileBlock(blockStart.to_bytes(4, 'big') + blockToSend)
-                time.sleep(0.01)
-                # if i % 10 == 9:
-                #     logger.debug(f"SendFile Progress {i * 100 / numBlocks:0.1f}%")
-
-            # End frame
-            time.sleep(1.0)
-            self.sendRICRESTCmdFrame('{' + f'"cmdName":"ufEnd","reqStr":"fileupload","fileType":"{fileType}",' + \
->>>>>>> 1fcad559
                             f'"fileName":"{filename}","fileLen":{str(binaryImageLen)},' + \
                             f'"blockCount":{str(numBlocks)}' + '}', 
                             timeOutSecs = 5)
@@ -658,7 +621,6 @@
             with self._msgsOutstandingLock:
                 self._msgsOutstanding.pop(msgIdx)
 
-<<<<<<< HEAD
         # Check rawQuery reports outstanding
         # logger.debug("Check rawQuery reports outstanding")
         msgKeysToRemove = []
@@ -680,8 +642,6 @@
             with self._rawQueryOutstandingLock:
                 self._rawQueryOutstanding.pop(msgKey)
 
-=======
->>>>>>> 1fcad559
         # Restart timer
         if self.commsHandler is not None and self.commsHandler.isOpen():
             self.msgTimeoutCheckTimer = threading.Timer(1.0, self._msgTimeoutCheck)
